require "core.strict"
require "core.regex"
local common = require "core.common"
local config = require "core.config"
local style = require "core.style"
local command
local keymap
local RootView
local StatusView
local TitleView
local CommandView
local NagView
local DocView
local Doc

local core = {}

local function load_session()
  local ok, t = pcall(dofile, USERDIR .. "/session.lua")
  return ok and t or {}
end


local function save_session()
  local fp = io.open(USERDIR .. "/session.lua", "w")
  if fp then
    fp:write("return {recents=", common.serialize(core.recent_projects),
      ", window=", common.serialize(table.pack(system.get_window_size())),
      ", window_mode=", common.serialize(system.get_window_mode()),
      ", previous_find=", common.serialize(core.previous_find),
      ", previous_replace=", common.serialize(core.previous_replace),
      "}\n")
    fp:close()
  end
end


local function update_recents_project(action, dir_path_abs)
  local dirname = common.normalize_path(dir_path_abs)
  if not dirname then return end
  local recents = core.recent_projects
  local n = #recents
  for i = 1, n do
    if dirname == recents[i] then
      table.remove(recents, i)
      break
    end
  end
  if action == "add" then
    table.insert(recents, 1, dirname)
  end
end


function core.set_project_dir(new_dir, change_project_fn)
  local chdir_ok = pcall(system.chdir, new_dir)
  if chdir_ok then
    if change_project_fn then change_project_fn() end
    core.project_dir = common.normalize_path(new_dir)
    core.project_directories = {}
    core.add_project_directory(new_dir)
    return true
  end
  return false
end


function core.open_folder_project(dir_path_abs)
  if core.set_project_dir(dir_path_abs, core.on_quit_project) then
    core.root_view:close_all_docviews()
    update_recents_project("add", dir_path_abs)
    core.on_enter_project(dir_path_abs)
  end
end


local function strip_leading_path(filename)
    return filename:sub(2)
end

local function strip_trailing_slash(filename)
  if filename:match("[^:][/\\]$") then
    return filename:sub(1, -2)
  end
  return filename
end

local function compare_file(a, b)
  return a.filename < b.filename
end


-- compute a file's info entry completed with "filename" to be used
-- in project scan or falsy if it shouldn't appear in the list.
local function get_project_file_info(root, file)
  local info = system.get_file_info(root .. file)
  if info then
    info.filename = strip_leading_path(file)
    return (info.size < config.file_size_limit * 1e6 and
      not common.match_pattern(info.filename, config.ignore_files)
      and info)
  end
end


-- "root" will by an absolute path without trailing '/'
-- "path" will be a path starting with '/' and without trailing '/'
--    or the empty string.
--    It will identifies a sub-path within "root.
-- The current path location will therefore always be: root .. path.
-- When recursing "root" will always be the same, only "path" will change.
-- Returns a list of file "items". In eash item the "filename" will be the
-- complete file path relative to "root" *without* the trailing '/'.
local function get_directory_files(dir, root, path, t, begin_hook, max_files)
  if begin_hook then begin_hook() end
  local all = system.list_dir(root .. path) or {}
  local dirs, files = {}, {}

  local entries_count = 0
  for _, file in ipairs(all) do
    local info = get_project_file_info(root, path .. PATHSEP .. file)
    if info then
      table.insert(info.type == "dir" and dirs or files, info)
      entries_count = entries_count + 1
    end
  end

  table.sort(dirs, compare_file)
  for _, f in ipairs(dirs) do
    table.insert(t, f)
    if (not max_files or entries_count <= max_files) and core.project_subdir_is_shown(dir, f.filename) then
      local sub_limit = max_files and max_files - entries_count
      local _, n = get_directory_files(dir, root, PATHSEP .. f.filename, t, begin_hook, sub_limit)
      entries_count = entries_count + n
    end
  end

  table.sort(files, compare_file)
  for _, f in ipairs(files) do
    table.insert(t, f)
  end

  return t, entries_count
end


function core.project_subdir_set_show(dir, filename, show)
  dir.shown_subdir[filename] = show
<<<<<<< HEAD
  if dir.files_limit then
    local fullpath = dir.name .. PATHSEP .. filename
    if PLATFORM == "Linux" then
      if show then
        local success = system.watch_dir_add(dir.watch_id, fullpath)
        print("DEBUG: watch_dir_add", fullpath, "success:", success)
      else
        print("DEBUG dir", dir.name, "filename", filename, "watch_id:", dir.watch_id)
        local success = system.watch_dir_rm(dir.watch_id, fullpath)
        print("DEBUG: watch_dir_rm", fullpath, "success:", success)
      end
=======
  if dir.files_limit and PLATFORM == "Linux" then
    local fullpath = dir.name .. PATHSEP .. filename
    local watch_fn = show and system.watch_dir_add or system.watch_dir_rm
    local success = watch_fn(dir.watch_id, fullpath)
    if not success then
      core.log("Internal warning: error calling system.watch_dir_%s", show and "add" or "rm")
>>>>>>> 66196d61
    end
  end
end


function core.project_subdir_is_shown(dir, filename)
  return not dir.files_limit or dir.shown_subdir[filename]
end


local function show_max_files_warning()
  core.status_view:show_message("!", style.accent,
    "Too many files in project directory: stopped reading at "..
    config.max_project_files.." files. For more information see "..
    "usage.md at github.com/franko/lite-xl."
    )
end

-- Populate a project folder top directory by scanning the filesystem.
local function scan_project_folder(index)
  local dir = core.project_directories[index]
  local t, entries_count = get_directory_files(dir, dir.name, "", {}, nil, config.max_project_files)
  if entries_count > config.max_project_files then
<<<<<<< HEAD
    print("DEBUG setting files limit FLAG for", dir.name)
=======
>>>>>>> 66196d61
    dir.files_limit = true
    -- Watch non-recursively on Linux only.
    -- The reason is recursively watching with dmon on linux
    -- doesn't work on very large directories.
    dir.watch_id = system.watch_dir(dir.name, PLATFORM ~= "Linux")
    if core.status_view then -- May be not yet initialized.
      show_max_files_warning()
    end
  else
    dir.watch_id = system.watch_dir(dir.name, true)
  end
  dir.files = t
  core.dir_rescan_add_job(dir, ".")
end


function core.add_project_directory(path)
  -- top directories has a file-like "item" but the item.filename
  -- will be simply the name of the directory, without its path.
  -- The field item.topdir will identify it as a top level directory.
<<<<<<< HEAD
  path = normalize_path(path)
  -- local watch_id = system.watch_dir(path)
=======
  path = common.normalize_path(path)
>>>>>>> 66196d61
  local dir = {
    name = path,
    item = {filename = common.basename(path), type = "dir", topdir = true},
    files_limit = false,
    is_dirty = true,
<<<<<<< HEAD
    -- watch_id = watch_id,
=======
>>>>>>> 66196d61
    shown_subdir = {},
  }
  table.insert(core.project_directories, dir)
  scan_project_folder(#core.project_directories)
  if path == core.project_dir then
    core.project_files = dir.files
  end
  core.redraw = true
end


local function file_search(files, info)
  local filename, type = info.filename, info.type
  local inf, sup = 1, #files
  while sup - inf > 8 do
    local curr = math.floor((inf + sup) / 2)
    if system.path_compare(filename, type, files[curr].filename, files[curr].type) then
      sup = curr - 1
    else
      inf = curr
    end
  end
  repeat
    if files[inf].filename == filename then
      return inf, true
    end
    inf = inf + 1
  until inf > sup or system.path_compare(filename, type, files[inf].filename, files[inf].type)
  return inf, false
end
<<<<<<< HEAD


=======


>>>>>>> 66196d61
local function project_scan_add_entry(dir, fileinfo)
  local index, match = file_search(dir.files, fileinfo)
  if not match then
    table.insert(dir.files, index, fileinfo)
    dir.is_dirty = true
  end
end


local function files_info_equal(a, b)
  return a.filename == b.filename and a.type == b.type
end

-- for "a" inclusive from i1 + 1 and i1 + n
local function files_list_match(a, i1, n, b)
  if n ~= #b then return false end
  for i = 1, n do
    if not files_info_equal(a[i1 + i], b[i]) then
      return false
    end
  end
  return true
end

-- arguments like for files_list_match
local function files_list_replace(as, i1, n, bs)
  local m = #bs
  local i, j = 1, 1
  while i <= m or i <= n do
    local a, b = as[i1 + i], bs[j]
    if i > n or (j <= m and not files_info_equal(a, b) and
      not system.path_compare(a.filename, a.type, b.filename, b.type))
    then
<<<<<<< HEAD
      print("DEBUG FIX insert: ", b.filename, "before:", as[i1 + i] and as[i1 + i].filename)
      table.insert(as, i1 + i, b)
      i, j, n = i + 1, j + 1, n + 1
    elseif j > m or system.path_compare(a.filename, a.type, b.filename, b.type) then
      print("DEBUG FIX remove: ", a.filename, "before:", as[i1 + i + 1] and as[i1 + i + 1].filename)
=======
      table.insert(as, i1 + i, b)
      i, j, n = i + 1, j + 1, n + 1
    elseif j > m or system.path_compare(a.filename, a.type, b.filename, b.type) then
>>>>>>> 66196d61
      table.remove(as, i1 + i)
      n = n - 1
    else
      i, j = i + 1, j + 1
    end
  end
end

local function project_subdir_bounds(dir, filename)
  local index, n = 0, #dir.files
  for i, file in ipairs(dir.files) do
    local file = dir.files[i]
    if file.filename == filename then
      index, n = i, #dir.files - i
      for j = 1, #dir.files - i do
        if not common.path_belongs_to(dir.files[i + j].filename, filename) then
          n = j - 1
          break
        end
      end
      return index, n, file
    end
  end
end

local function rescan_project_subdir(dir, filename_rooted)
  local new_files = get_directory_files(dir, dir.name, filename_rooted, {}, coroutine.yield)
  local index, n = 0, #dir.files
  if filename_rooted ~= "" then
    local filename = strip_leading_path(filename_rooted)
    index, n = project_subdir_bounds(dir, filename)
  end

  if not files_list_match(dir.files, index, n, new_files) then
    files_list_replace(dir.files, index, n, new_files)
    dir.is_dirty = true
    return true
  end
end

<<<<<<< HEAD

function core.update_project_subdir(dir, filename, expanded)
  local index, n, file = project_subdir_bounds(dir, filename)
  if index then
    local new_files = expanded and get_directory_files(dir, dir.name, PATHSEP .. filename, {}) or {}
    files_list_replace(dir.files, index, n, new_files)
    dir.is_dirty = true
    return true
  end
end


=======

function core.update_project_subdir(dir, filename, expanded)
  local index, n, file = project_subdir_bounds(dir, filename)
  if index then
    local new_files = expanded and get_directory_files(dir, dir.name, PATHSEP .. filename, {}) or {}
    files_list_replace(dir.files, index, n, new_files)
    dir.is_dirty = true
    return true
  end
end


>>>>>>> 66196d61
-- Find files and directories recursively reading from the filesystem.
-- Filter files and yields file's directory and info table. This latter
-- is filled to be like required by project directories "files" list.
local function find_files_rec(root, path)
  local all = system.list_dir(root .. path) or {}
  for _, file in ipairs(all) do
    local file = path .. PATHSEP .. file
    local info = system.get_file_info(root .. file)
    if info then
      info.filename = strip_leading_path(file)
      if info.type == "file" then
        coroutine.yield(root, info)
      else
        find_files_rec(root, PATHSEP .. info.filename)
      end
    end
  end
end


-- Iterator function to list all project files
local function project_files_iter(state)
  local dir = core.project_directories[state.dir_index]
  if state.co then
    -- We have a coroutine to fetch for files, use the coroutine.
    -- Used for directories that exceeds the files nuumber limit.
    local ok, name, file = coroutine.resume(state.co, dir.name, "")
    if ok and name then
      return name, file
    else
      -- The coroutine terminated, increment file/dir counter to scan
      -- next project directory.
      state.co = false
      state.file_index = 1
      state.dir_index = state.dir_index + 1
      dir = core.project_directories[state.dir_index]
    end
  else
    -- Increase file/dir counter
    state.file_index = state.file_index + 1
    while dir and state.file_index > #dir.files do
      state.dir_index = state.dir_index + 1
      state.file_index = 1
      dir = core.project_directories[state.dir_index]
    end
  end
  if not dir then return end
  if dir.files_limit then
    -- The current project directory is files limited: create a couroutine
    -- to read files from the filesystem.
    state.co = coroutine.create(find_files_rec)
    return project_files_iter(state)
  end
  return dir.name, dir.files[state.file_index]
end


function core.get_project_files()
  local state = { dir_index = 1, file_index = 0 }
  return project_files_iter, state
end


function core.project_files_number()
  local n = 0
  for i = 1, #core.project_directories do
    if core.project_directories[i].files_limit then return end
    n = n + #core.project_directories[i].files
  end
  return n
end


local function project_dir_by_watch_id(watch_id)
  for i = 1, #core.project_directories do
    if core.project_directories[i].watch_id == watch_id then
      return core.project_directories[i]
    end
  end
end


local function project_scan_remove_file(dir, filepath)
  local fileinfo = { filename = filepath }
  for _, filetype in ipairs {"dir", "file"} do
    fileinfo.type = filetype
    local index, match = file_search(dir.files, fileinfo)
    if match then
      table.remove(dir.files, index)
      dir.is_dirty = true
      return
    end
  end
end


local function project_scan_add_file(dir, filepath)
  for fragment in string.gmatch(filepath, "([^/\\]+)") do
    if common.match_pattern(fragment, config.ignore_files) then
      return
    end
  end
  local fileinfo = get_project_file_info(dir.name, PATHSEP .. filepath)
  if fileinfo then
    project_scan_add_entry(dir, fileinfo)
  end
end


-- create a directory using mkdir but may need to create the parent
-- directories as well.
local function create_user_directory()
  local success, err = common.mkdirp(USERDIR)
  if not success then
    error("cannot create directory \"" .. USERDIR .. "\": " .. err)
  end
  for _, modname in ipairs {'plugins', 'colors', 'fonts'} do
    local subdirname = USERDIR .. PATHSEP .. modname
    if not system.mkdir(subdirname) then
      error("cannot create directory: \"" .. subdirname .. "\"")
    end
  end
end


local function write_user_init_file(init_filename)
  local init_file = io.open(init_filename, "w")
  if not init_file then error("cannot create file: \"" .. init_filename .. "\"") end
  init_file:write([[
-- put user settings here
-- this module will be loaded after everything else when the application starts
-- it will be automatically reloaded when saved

local core = require "core"
local keymap = require "core.keymap"
local config = require "core.config"
local style = require "core.style"

------------------------------ Themes ----------------------------------------

-- light theme:
-- core.reload_module("colors.summer")

--------------------------- Key bindings -------------------------------------

-- key binding:
-- keymap.add { ["ctrl+escape"] = "core:quit" }


------------------------------- Fonts ----------------------------------------

-- customize fonts:
-- style.font = renderer.font.load(DATADIR .. "/fonts/FiraSans-Regular.ttf", 14 * SCALE)
-- style.code_font = renderer.font.load(DATADIR .. "/fonts/JetBrainsMono-Regular.ttf", 14 * SCALE)
--
-- font names used by lite:
-- style.font          : user interface
-- style.big_font      : big text in welcome screen
-- style.icon_font     : icons
-- style.icon_big_font : toolbar icons
-- style.code_font     : code
--
-- the function to load the font accept a 3rd optional argument like:
--
-- {antialiasing="grayscale", hinting="full"}
--
-- possible values are:
-- antialiasing: grayscale, subpixel
-- hinting: none, slight, full

------------------------------ Plugins ----------------------------------------

-- enable or disable plugin loading setting config entries:

-- enable plugins.trimwhitespace, otherwise it is disable by default:
-- config.plugins.trimwhitespace = true
--
-- disable detectindent, otherwise it is enabled by default
-- config.plugins.detectindent = false
]])
  init_file:close()
end



function core.load_user_directory()
  return core.try(function()
    local stat_dir = system.get_file_info(USERDIR)
    if not stat_dir then
      create_user_directory()
    end
    local init_filename = USERDIR .. "/init.lua"
    local stat_file = system.get_file_info(init_filename)
    if not stat_file then
      write_user_init_file(init_filename)
    end
    dofile(init_filename)
  end)
end


function core.remove_project_directory(path)
  -- skip the fist directory because it is the project's directory
  for i = 2, #core.project_directories do
    local dir = core.project_directories[i]
    if dir.name == path then
      table.remove(core.project_directories, i)
      return true
    end
  end
  return false
end


local function whitespace_replacements()
  local r = renderer.replacements.new()
  r:add(" ", "·")
  r:add("\t", "»")
  return r
end


local function reload_on_user_module_save()
  -- auto-realod style when user's module is saved by overriding Doc:Save()
  local doc_save = Doc.save
  local user_filename = system.absolute_path(USERDIR .. PATHSEP .. "init.lua")
  function Doc:save(filename, abs_filename)
    doc_save(self, filename, abs_filename)
    if self.abs_filename == user_filename then
      core.reload_module("core.style")
      core.load_user_directory()
    end
  end
end


function core.init()
  command = require "core.command"
  keymap = require "core.keymap"
  RootView = require "core.rootview"
  StatusView = require "core.statusview"
  TitleView = require "core.titleview"
  CommandView = require "core.commandview"
  NagView = require "core.nagview"
  DocView = require "core.docview"
  Doc = require "core.doc"

  if PATHSEP == '\\' then
    USERDIR = common.normalize_path(USERDIR)
    DATADIR = common.normalize_path(DATADIR)
    EXEDIR  = common.normalize_path(EXEDIR)
  end

  do
    local session = load_session()
    if session.window_mode == "normal" then
      system.set_window_size(table.unpack(session.window))
    elseif session.window_mode == "maximized" then
      system.set_window_mode("maximized")
    end
    core.recent_projects = session.recents or {}
    core.previous_find = session.previous_find or {}
    core.previous_replace = session.previous_replace or {}
  end

  local project_dir = core.recent_projects[1] or "."
  local project_dir_explicit = false
  local files = {}
  local delayed_error
  for i = 2, #ARGS do
    local arg_filename = strip_trailing_slash(ARGS[i])
    local info = system.get_file_info(arg_filename) or {}
    if info.type == "file" then
      local file_abs = system.absolute_path(arg_filename)
      if file_abs then
        table.insert(files, file_abs)
        project_dir = file_abs:match("^(.+)[/\\].+$")
      end
    elseif info.type == "dir" then
      project_dir = arg_filename
      project_dir_explicit = true
    else
      -- on macOS we can get an argument like "-psn_0_52353" that we just ignore.
      if not ARGS[i]:match("^-psn") then
        delayed_error = string.format("error: invalid file or directory %q", ARGS[i])
      end
    end
  end

  core.frame_start = 0
  core.clip_rect_stack = {{ 0,0,0,0 }}
  core.log_items = {}
  core.docs = {}
  core.window_mode = "normal"
  core.threads = setmetatable({}, { __mode = "k" })
  core.blink_start = system.get_time()
  core.blink_timer = core.blink_start

  local project_dir_abs = system.absolute_path(project_dir)
  local set_project_ok = project_dir_abs and core.set_project_dir(project_dir_abs)
  if set_project_ok then
    if project_dir_explicit then
      update_recents_project("add", project_dir_abs)
    end
  else
    if not project_dir_explicit then
      update_recents_project("remove", project_dir)
    end
    project_dir_abs = system.absolute_path(".")
    if not core.set_project_dir(project_dir_abs) then
      system.show_fatal_error("Lite XL internal error", "cannot set project directory to cwd")
      os.exit(1)
    end
  end

  core.redraw = true
  core.visited_files = {}
  core.restart_request = false
  core.quit_request = false
  core.replacements = whitespace_replacements()

  core.root_view = RootView()
  core.command_view = CommandView()
  core.status_view = StatusView()
  core.nag_view = NagView()
  core.title_view = TitleView()

  local cur_node = core.root_view.root_node
  cur_node.is_primary_node = true
  cur_node:split("up", core.title_view, {y = true})
  cur_node = cur_node.b
  cur_node:split("up", core.nag_view, {y = true})
  cur_node = cur_node.b
  cur_node = cur_node:split("down", core.command_view, {y = true})
  cur_node = cur_node:split("down", core.status_view, {y = true})

  command.add_defaults()
  local got_user_error = not core.load_user_directory()
  local plugins_success, plugins_refuse_list = core.load_plugins()

  do
    local pdir, pname = project_dir_abs:match("(.*)[/\\\\](.*)")
    core.log("Opening project %q from directory %s", pname, pdir)
  end
  local got_project_error = not core.load_project_module()

  -- We assume we have just a single project directory here. Now that StatusView
  -- is there show max files warning if needed.
  if core.project_directories[1].files_limit then
    show_max_files_warning()
  end

  for _, filename in ipairs(files) do
    core.root_view:open_doc(core.open_doc(filename))
  end

  if delayed_error then
    core.error(delayed_error)
  end

  if not plugins_success or got_user_error or got_project_error then
    command.perform("core:open-log")
  end

  system.set_window_bordered(not config.borderless)
  core.title_view:configure_hit_test(config.borderless)
  core.title_view.visible = config.borderless

  if #plugins_refuse_list.userdir.plugins > 0 or #plugins_refuse_list.datadir.plugins > 0 then
    local opt = {
      { font = style.font, text = "Exit", default_no = true },
      { font = style.font, text = "Continue" , default_yes = true }
    }
    local msg = {}
    for _, entry in pairs(plugins_refuse_list) do
      if #entry.plugins > 0 then
        msg[#msg + 1] = string.format("Plugins from directory \"%s\":\n%s", common.home_encode(entry.dir), table.concat(entry.plugins, "\n"))
      end
    end
    core.nag_view:show(
      "Refused Plugins",
      string.format(
        "Some plugins are not loaded due to version mismatch.\n\n%s.\n\n" ..
        "Please download a recent version from https://github.com/franko/lite-plugins.",
        table.concat(msg, ".\n\n")),
      opt, function(item)
        if item.text == "Exit" then os.exit(1) end
      end)
  end

  reload_on_user_module_save()
end


function core.confirm_close_docs(docs, close_fn, ...)
  local dirty_count = 0
  local dirty_name
  for _, doc in ipairs(docs or core.docs) do
    if doc:is_dirty() then
      dirty_count = dirty_count + 1
      dirty_name = doc:get_name()
    end
  end
  if dirty_count > 0 then
    local text
    if dirty_count == 1 then
      text = string.format("\"%s\" has unsaved changes. Quit anyway?", dirty_name)
    else
      text = string.format("%d docs have unsaved changes. Quit anyway?", dirty_count)
    end
    local args = {...}
    local opt = {
      { font = style.font, text = "Yes", default_yes = true },
      { font = style.font, text = "No" , default_no = true }
    }
    core.nag_view:show("Unsaved Changes", text, opt, function(item)
      if item.text == "Yes" then close_fn(table.unpack(args)) end
    end)
  else
    close_fn(...)
  end
end

local temp_uid = (system.get_time() * 1000) % 0xffffffff
local temp_file_prefix = string.format(".lite_temp_%08x", temp_uid)
local temp_file_counter = 0

local function delete_temp_files()
  for _, filename in ipairs(system.list_dir(EXEDIR)) do
    if filename:find(temp_file_prefix, 1, true) == 1 then
      os.remove(EXEDIR .. PATHSEP .. filename)
    end
  end
end

function core.temp_filename(ext)
  temp_file_counter = temp_file_counter + 1
  return USERDIR .. PATHSEP .. temp_file_prefix
      .. string.format("%06x", temp_file_counter) .. (ext or "")
end

-- override to perform an operation before quitting or entering the
-- current project
do
  local do_nothing = function() end
  core.on_quit_project = do_nothing
  core.on_enter_project = do_nothing
end


local function quit_with_function(quit_fn, force)
  if force then
    delete_temp_files()
    core.on_quit_project()
    save_session()
    quit_fn()
  else
    core.confirm_close_docs(core.docs, quit_with_function, quit_fn, true)
  end
end

function core.quit(force)
  quit_with_function(function() core.quit_request = true end, force)
end


function core.restart()
  quit_with_function(function() core.restart_request = true end)
end


local function check_plugin_version(filename)
  local info = system.get_file_info(filename)
  if info ~= nil and info.type == "dir" then
    filename = filename .. "/init.lua"
    info = system.get_file_info(filename)
  end
  if not info or not filename:match("%.lua$") then return false end
  local f = io.open(filename, "r")
  if not f then return false end
  local version_match = false
  for line in f:lines() do
    local mod_version = line:match('%-%-.*%f[%a]mod%-version%s*:%s*(%d+)')
    if mod_version then
      version_match = (mod_version == MOD_VERSION)
      break
    end
    -- The following pattern is used for backward compatibility only
    -- Future versions will look only at the mod-version tag.
    local version = line:match('%-%-%s*lite%-xl%s*(%d+%.%d+)$')
    if version then
      -- we consider the version tag 2.0 equivalent to mod-version:2
      version_match = (version == '2.0' and MOD_VERSION == "2")
      break
    end
  end
  f:close()
  return true, version_match
end


function core.load_plugins()
  local no_errors = true
  local refused_list = {
    userdir = {dir = USERDIR, plugins = {}},
    datadir = {dir = DATADIR, plugins = {}},
  }
  local files = {}
  for _, root_dir in ipairs {DATADIR, USERDIR} do
    local plugin_dir = root_dir .. "/plugins"
    for _, filename in ipairs(system.list_dir(plugin_dir) or {}) do
      files[filename] = plugin_dir -- user plugins will always replace system plugins
    end
  end

  for filename, plugin_dir in pairs(files) do
    local basename = filename:match("(.-)%.lua$") or filename
    local is_lua_file, version_match = check_plugin_version(plugin_dir .. '/' .. filename)
    if is_lua_file then
      if not version_match then
        core.log_quiet("Version mismatch for plugin %q from %s", basename, plugin_dir)
        local list = refused_list[plugin_dir:find(USERDIR, 1, true) == 1 and 'userdir' or 'datadir'].plugins
        table.insert(list, filename)
      end
      if version_match and config.plugins[basename] ~= false then
        local ok = core.try(require, "plugins." .. basename)
        if ok then core.log_quiet("Loaded plugin %q from %s", basename, plugin_dir) end
        if not ok then
          no_errors = false
        end
      end
    end
  end
  return no_errors, refused_list
end


function core.load_project_module()
  local filename = ".lite_project.lua"
  if system.get_file_info(filename) then
    return core.try(function()
      local fn, err = loadfile(filename)
      if not fn then error("Error when loading project module:\n\t" .. err) end
      fn()
      core.log_quiet("Loaded project module")
    end)
  end
  return true
end


function core.reload_module(name)
  local old = package.loaded[name]
  package.loaded[name] = nil
  local new = require(name)
  if type(old) == "table" then
    for k, v in pairs(new) do old[k] = v end
    package.loaded[name] = old
  end
end


function core.set_visited(filename)
  for i = 1, #core.visited_files do
    if core.visited_files[i] == filename then
      table.remove(core.visited_files, i)
      break
    end
  end
  table.insert(core.visited_files, 1, filename)
end


function core.set_active_view(view)
  assert(view, "Tried to set active view to nil")
  if view ~= core.active_view then
    if core.active_view and core.active_view.force_focus then
      core.next_active_view = view
      return
    end
    core.next_active_view = nil
    if view.doc and view.doc.filename then
      core.set_visited(view.doc.filename)
    end
    core.last_active_view = core.active_view
    core.active_view = view
  end
end


function core.show_title_bar(show)
  core.title_view.visible = show
end


function core.add_thread(f, weak_ref)
  local key = weak_ref or #core.threads + 1
  local fn = function() return core.try(f) end
  core.threads[key] = { cr = coroutine.create(fn), wake = 0 }
  return key
end


function core.push_clip_rect(x, y, w, h)
  local x2, y2, w2, h2 = table.unpack(core.clip_rect_stack[#core.clip_rect_stack])
  local r, b, r2, b2 = x+w, y+h, x2+w2, y2+h2
  x, y = math.max(x, x2), math.max(y, y2)
  b, r = math.min(b, b2), math.min(r, r2)
  w, h = r-x, b-y
  table.insert(core.clip_rect_stack, { x, y, w, h })
  renderer.set_clip_rect(x, y, w, h)
end


function core.pop_clip_rect()
  table.remove(core.clip_rect_stack)
  local x, y, w, h = table.unpack(core.clip_rect_stack[#core.clip_rect_stack])
  renderer.set_clip_rect(x, y, w, h)
end


function core.normalize_to_project_dir(filename)
  filename = common.normalize_path(filename)
  if common.path_belongs_to(filename, core.project_dir) then
    filename = common.relative_path(core.project_dir, filename)
  end
  return filename
end


-- The function below works like system.absolute_path except it
-- doesn't fail if the file does not exist. We consider that the
-- current dir is core.project_dir so relative filename are considered
-- to be in core.project_dir.
-- Please note that .. or . in the filename are not taken into account.
-- This function should get only filenames normalized using
-- common.normalize_path function.
function core.project_absolute_path(filename)
  if filename:match('^%a:\\') or filename:find('/', 1, true) == 1 then
    return filename
  else
    return core.project_dir .. PATHSEP .. filename
  end
end


function core.open_doc(filename)
  local new_file = not filename or not system.get_file_info(filename)
  local abs_filename
  if filename then
    -- normalize filename and set absolute filename then
    -- try to find existing doc for filename
    filename = core.normalize_to_project_dir(filename)
    abs_filename = core.project_absolute_path(filename)
    for _, doc in ipairs(core.docs) do
      if doc.abs_filename and abs_filename == doc.abs_filename then
        return doc
      end
    end
  end
  -- no existing doc for filename; create new
  local doc = Doc(filename, abs_filename, new_file)
  table.insert(core.docs, doc)
  core.log_quiet(filename and "Opened doc \"%s\"" or "Opened new doc", filename)
  return doc
end


function core.get_views_referencing_doc(doc)
  local res = {}
  local views = core.root_view.root_node:get_children()
  for _, view in ipairs(views) do
    if view.doc == doc then table.insert(res, view) end
  end
  return res
end


local function log(icon, icon_color, fmt, ...)
  local text = string.format(fmt, ...)
  if icon then
    core.status_view:show_message(icon, icon_color, text)
  end

  local info = debug.getinfo(2, "Sl")
  local at = string.format("%s:%d", info.short_src, info.currentline)
  local item = { text = text, time = os.time(), at = at }
  table.insert(core.log_items, item)
  if #core.log_items > config.max_log_items then
    table.remove(core.log_items, 1)
  end
  return item
end


function core.log(...)
  return log("i", style.text, ...)
end


function core.log_quiet(...)
  return log(nil, nil, ...)
end


function core.error(...)
  return log("!", style.accent, ...)
end


function core.get_log(i)
  if i == nil then
    local r = {}
    for _, item in ipairs(core.log_items) do
      table.insert(r, core.get_log(item))
    end
    return table.concat(r, "\n")
  end
  local item = type(i) == "number" and core.log_items[i] or i
  local text = string.format("[%s] %s at %s", os.date(nil, item.time), item.text, item.at)
  if item.info then
    text = string.format("%s\n%s\n", text, item.info)
  end
  return text
end


function core.try(fn, ...)
  local err
  local ok, res = xpcall(fn, function(msg)
    local item = core.error("%s", msg)
    item.info = debug.traceback(nil, 2):gsub("\t", "")
    err = msg
  end, ...)
  if ok then
    return true, res
  end
  return false, err
end

local scheduled_rescan = {}

function core.has_pending_rescan()
  for _ in pairs(scheduled_rescan) do
    return true
  end
end


function core.dir_rescan_add_job(dir, filepath)
  local dirpath = filepath:match("^(.+)[/\\].+$")
  local dirpath_rooted = dirpath and PATHSEP .. dirpath or ""
  local abs_dirpath = dir.name .. dirpath_rooted
  if dirpath then
    -- check if the directory is in the project files list, if not exit
    local dir_index, dir_match = file_search(dir.files, {filename = dirpath, type = "dir"})
<<<<<<< HEAD
    local dir_filename = dir.files[dir_index].filename
    if not dir_match or not core.project_subdir_is_shown(dir, dir_filename) then
      print("DEBUG do not start a rescan job for", abs_dirpath); return end
=======
    -- Note that is dir_match is false dir_index greaten than the last valid index.
    -- We use dir_index to index dir.files below only if dir_match is true.
    if not dir_match or not core.project_subdir_is_shown(dir, dir.files[dir_index].filename) then return end
>>>>>>> 66196d61
  end
  local new_time = system.get_time() + 1

  -- evaluate new rescan request versus existing rescan
  local remove_list = {}
  for _, rescan in pairs(scheduled_rescan) do
    if abs_dirpath == rescan.abs_path or common.path_belongs_to(abs_dirpath, rescan.abs_path) then
      -- abs_dirpath is a subpath of a scan already ongoing: skip
      rescan.time_limit = new_time
      return
    elseif common.path_belongs_to(rescan.abs_path, abs_dirpath) then
      -- abs_dirpath already cover this rescan: add to the list of rescan to be removed
      table.insert(remove_list, rescan.abs_path)
    end
  end
  for _, key_path in ipairs(remove_list) do
    scheduled_rescan[key_path] = nil
  end

<<<<<<< HEAD
  print("DEBUG: adding rescan thread for", abs_dirpath)
=======
>>>>>>> 66196d61
  scheduled_rescan[abs_dirpath] = {dir = dir, path = dirpath_rooted, abs_path = abs_dirpath, time_limit = new_time}
  core.add_thread(function()
    while true do
      local rescan = scheduled_rescan[abs_dirpath]
<<<<<<< HEAD
      if not rescan then print("DEBUG: cancel rescan for", abs_dirpath); return end
      if system.get_time() > rescan.time_limit then
        local has_changes = rescan_project_subdir(rescan.dir, rescan.path)
        print("DEBUG: rescan done for", abs_dirpath, " changes", has_changes)
=======
      if not rescan then return end
      if system.get_time() > rescan.time_limit then
        local has_changes = rescan_project_subdir(rescan.dir, rescan.path)
>>>>>>> 66196d61
        if has_changes then
          core.redraw = true -- we run without an event, from a thread
          rescan.time_limit = new_time
        else
<<<<<<< HEAD
          print("DEBUG: terminating rescan for", abs_dirpath)
=======
>>>>>>> 66196d61
          scheduled_rescan[rescan.abs_path] = nil
          return
        end
      end
      coroutine.yield(0.2)
    end
  end)
end


function core.on_dir_change(watch_id, action, filepath)
  local dir = project_dir_by_watch_id(watch_id)
  if not dir then return end
  core.dir_rescan_add_job(dir, filepath)
  if action == "delete" then
    project_scan_remove_file(dir, filepath)
  elseif action == "create" then
    project_scan_add_file(dir, filepath)
  end
end


function core.on_event(type, ...)
  local did_keymap = false
  if type == "textinput" then
    core.root_view:on_text_input(...)
  elseif type == "keypressed" then
    did_keymap = keymap.on_key_pressed(...)
  elseif type == "keyreleased" then
    keymap.on_key_released(...)
  elseif type == "mousemoved" then
    core.root_view:on_mouse_moved(...)
  elseif type == "mousepressed" then
    core.root_view:on_mouse_pressed(...)
  elseif type == "mousereleased" then
    core.root_view:on_mouse_released(...)
  elseif type == "mousewheel" then
    core.root_view:on_mouse_wheel(...)
  elseif type == "resized" then
    core.window_mode = system.get_window_mode()
  elseif type == "minimized" or type == "maximized" or type == "restored" then
    core.window_mode = type == "restored" and "normal" or type
  elseif type == "filedropped" then
    local filename, mx, my = ...
    local info = system.get_file_info(filename)
    if info and info.type == "dir" then
      system.exec(string.format("%q %q", EXEFILE, filename))
    else
      local ok, doc = core.try(core.open_doc, filename)
      if ok then
        local node = core.root_view.root_node:get_child_overlapping_point(mx, my)
        node:set_active_view(node.active_view)
        core.root_view:open_doc(doc)
      end
    end
  elseif type == "focuslost" then
    core.root_view:on_focus_lost(...)
  elseif type == "dirchange" then
    core.on_dir_change(...)
  elseif type == "quit" then
    core.quit()
  end
  return did_keymap
end


local function get_title_filename(view)
  local doc_filename = view.get_filename and view:get_filename() or view:get_name()
  return (doc_filename ~= "---") and doc_filename or ""
end


function core.compose_window_title(title)
  return title == "" and "Lite XL" or title .. " - Lite XL"
end


function core.step()
  -- handle events
  local did_keymap = false

  for type, a,b,c,d in system.poll_event do
    if type == "textinput" and did_keymap then
      did_keymap = false
    elseif type == "mousemoved" then
      core.try(core.on_event, type, a, b, c, d)
    else
      local _, res = core.try(core.on_event, type, a, b, c, d)
      did_keymap = res or did_keymap
    end
    core.redraw = true
  end

  local width, height = renderer.get_size()

  -- update
  core.root_view.size.x, core.root_view.size.y = width, height
  core.root_view:update()
  if not core.redraw then return false end
  core.redraw = false

  -- close unreferenced docs
  for i = #core.docs, 1, -1 do
    local doc = core.docs[i]
    if #core.get_views_referencing_doc(doc) == 0 then
      table.remove(core.docs, i)
      doc:on_close()
    end
  end

  -- update window title
  local current_title = get_title_filename(core.active_view)
  if current_title ~= core.window_title then
    system.set_window_title(core.compose_window_title(current_title))
    core.window_title = current_title
  end

  -- draw
  renderer.begin_frame()
  core.clip_rect_stack[1] = { 0, 0, width, height }
  renderer.set_clip_rect(table.unpack(core.clip_rect_stack[1]))
  core.root_view:draw()
  renderer.end_frame()
  return true
end


local run_threads = coroutine.wrap(function()
  while true do
    local max_time = 1 / config.fps - 0.004
    local need_more_work = false

    for k, thread in pairs(core.threads) do
      -- run thread
      if thread.wake < system.get_time() then
        local _, wait = assert(coroutine.resume(thread.cr))
        if coroutine.status(thread.cr) == "dead" then
          if type(k) == "number" then
            table.remove(core.threads, k)
          else
            core.threads[k] = nil
          end
        elseif wait then
          thread.wake = system.get_time() + wait
        else
          need_more_work = true
        end
      end

      -- stop running threads if we're about to hit the end of frame
      if system.get_time() - core.frame_start > max_time then
        coroutine.yield(true)
      end
    end

    if not need_more_work then coroutine.yield(false) end
  end
end)


function core.run()
  local idle_iterations = 0
  local debug_count = 0
  while true do
    core.frame_start = system.get_time()
    local did_redraw = core.step()
<<<<<<< HEAD
    local need_more_work = run_threads()
    if core.restart_request then break end
    if not did_redraw and not need_more_work and not core.has_pending_rescan() then
=======
    local need_more_work = run_threads() or core.has_pending_rescan()
    if core.restart_request or core.quit_request then break end
    if not did_redraw and not need_more_work then
>>>>>>> 66196d61
      idle_iterations = idle_iterations + 1
      -- do not wait of events at idle_iterations = 1 to give a chance at core.step to run
      -- and set "redraw" flag.
      if idle_iterations > 1 then
        if system.window_has_focus() then
          -- keep running even with no events to make the cursor blinks
          local t = system.get_time() - core.blink_start
          local h = config.blink_period / 2
          local dt = math.ceil(t / h) * h - t
          system.wait_event(dt + 1 / config.fps)
        else
          print("DEBUG:", debug_count, " application WAITING")
          debug_count = debug_count + 1
          system.wait_event()
        end
      end
    else
      idle_iterations = 0
      local elapsed = system.get_time() - core.frame_start
      system.sleep(math.max(0, 1 / config.fps - elapsed))
    end
  end
end


function core.blink_reset()
  core.blink_start = system.get_time()
end


function core.request_cursor(value)
  core.cursor_change_req = value
end


function core.on_error(err)
  -- write error to file
  local fp = io.open(USERDIR .. "/error.txt", "wb")
  fp:write("Error: " .. tostring(err) .. "\n")
  fp:write(debug.traceback(nil, 4) .. "\n")
  fp:close()
  -- save copy of all unsaved documents
  for _, doc in ipairs(core.docs) do
    if doc:is_dirty() and doc.filename then
      doc:save(doc.filename .. "~")
    end
  end
end


return core<|MERGE_RESOLUTION|>--- conflicted
+++ resolved
@@ -146,26 +146,14 @@
 
 function core.project_subdir_set_show(dir, filename, show)
   dir.shown_subdir[filename] = show
-<<<<<<< HEAD
-  if dir.files_limit then
-    local fullpath = dir.name .. PATHSEP .. filename
-    if PLATFORM == "Linux" then
-      if show then
-        local success = system.watch_dir_add(dir.watch_id, fullpath)
-        print("DEBUG: watch_dir_add", fullpath, "success:", success)
-      else
-        print("DEBUG dir", dir.name, "filename", filename, "watch_id:", dir.watch_id)
-        local success = system.watch_dir_rm(dir.watch_id, fullpath)
-        print("DEBUG: watch_dir_rm", fullpath, "success:", success)
-      end
-=======
   if dir.files_limit and PLATFORM == "Linux" then
     local fullpath = dir.name .. PATHSEP .. filename
     local watch_fn = show and system.watch_dir_add or system.watch_dir_rm
+    print("DEBUG dir", dir.name, "filename", filename, "watch_id:", dir.watch_id, "show:", show)
     local success = watch_fn(dir.watch_id, fullpath)
+    print("DEBUG: ", show and "watch_dir_add" or "watch_dir_rm", fullpath, "success:", success)
     if not success then
       core.log("Internal warning: error calling system.watch_dir_%s", show and "add" or "rm")
->>>>>>> 66196d61
     end
   end
 end
@@ -189,10 +177,7 @@
   local dir = core.project_directories[index]
   local t, entries_count = get_directory_files(dir, dir.name, "", {}, nil, config.max_project_files)
   if entries_count > config.max_project_files then
-<<<<<<< HEAD
     print("DEBUG setting files limit FLAG for", dir.name)
-=======
->>>>>>> 66196d61
     dir.files_limit = true
     -- Watch non-recursively on Linux only.
     -- The reason is recursively watching with dmon on linux
@@ -213,21 +198,12 @@
   -- top directories has a file-like "item" but the item.filename
   -- will be simply the name of the directory, without its path.
   -- The field item.topdir will identify it as a top level directory.
-<<<<<<< HEAD
-  path = normalize_path(path)
-  -- local watch_id = system.watch_dir(path)
-=======
   path = common.normalize_path(path)
->>>>>>> 66196d61
   local dir = {
     name = path,
     item = {filename = common.basename(path), type = "dir", topdir = true},
     files_limit = false,
     is_dirty = true,
-<<<<<<< HEAD
-    -- watch_id = watch_id,
-=======
->>>>>>> 66196d61
     shown_subdir = {},
   }
   table.insert(core.project_directories, dir)
@@ -258,13 +234,8 @@
   until inf > sup or system.path_compare(filename, type, files[inf].filename, files[inf].type)
   return inf, false
 end
-<<<<<<< HEAD
-
-
-=======
-
-
->>>>>>> 66196d61
+
+
 local function project_scan_add_entry(dir, fileinfo)
   local index, match = file_search(dir.files, fileinfo)
   if not match then
@@ -298,17 +269,11 @@
     if i > n or (j <= m and not files_info_equal(a, b) and
       not system.path_compare(a.filename, a.type, b.filename, b.type))
     then
-<<<<<<< HEAD
       print("DEBUG FIX insert: ", b.filename, "before:", as[i1 + i] and as[i1 + i].filename)
       table.insert(as, i1 + i, b)
       i, j, n = i + 1, j + 1, n + 1
     elseif j > m or system.path_compare(a.filename, a.type, b.filename, b.type) then
       print("DEBUG FIX remove: ", a.filename, "before:", as[i1 + i + 1] and as[i1 + i + 1].filename)
-=======
-      table.insert(as, i1 + i, b)
-      i, j, n = i + 1, j + 1, n + 1
-    elseif j > m or system.path_compare(a.filename, a.type, b.filename, b.type) then
->>>>>>> 66196d61
       table.remove(as, i1 + i)
       n = n - 1
     else
@@ -349,7 +314,6 @@
   end
 end
 
-<<<<<<< HEAD
 
 function core.update_project_subdir(dir, filename, expanded)
   local index, n, file = project_subdir_bounds(dir, filename)
@@ -362,20 +326,6 @@
 end
 
 
-=======
-
-function core.update_project_subdir(dir, filename, expanded)
-  local index, n, file = project_subdir_bounds(dir, filename)
-  if index then
-    local new_files = expanded and get_directory_files(dir, dir.name, PATHSEP .. filename, {}) or {}
-    files_list_replace(dir.files, index, n, new_files)
-    dir.is_dirty = true
-    return true
-  end
-end
-
-
->>>>>>> 66196d61
 -- Find files and directories recursively reading from the filesystem.
 -- Filter files and yields file's directory and info table. This latter
 -- is filled to be like required by project directories "files" list.
@@ -1132,15 +1082,12 @@
   if dirpath then
     -- check if the directory is in the project files list, if not exit
     local dir_index, dir_match = file_search(dir.files, {filename = dirpath, type = "dir"})
-<<<<<<< HEAD
-    local dir_filename = dir.files[dir_index].filename
-    if not dir_match or not core.project_subdir_is_shown(dir, dir_filename) then
-      print("DEBUG do not start a rescan job for", abs_dirpath); return end
-=======
     -- Note that is dir_match is false dir_index greaten than the last valid index.
     -- We use dir_index to index dir.files below only if dir_match is true.
-    if not dir_match or not core.project_subdir_is_shown(dir, dir.files[dir_index].filename) then return end
->>>>>>> 66196d61
+    if not dir_match or not core.project_subdir_is_shown(dir, dir.files[dir_index].filename) then
+      print("DEBUG do not start a rescan job for", abs_dirpath)
+      return
+    end
   end
   local new_time = system.get_time() + 1
 
@@ -1160,32 +1107,20 @@
     scheduled_rescan[key_path] = nil
   end
 
-<<<<<<< HEAD
   print("DEBUG: adding rescan thread for", abs_dirpath)
-=======
->>>>>>> 66196d61
   scheduled_rescan[abs_dirpath] = {dir = dir, path = dirpath_rooted, abs_path = abs_dirpath, time_limit = new_time}
   core.add_thread(function()
     while true do
       local rescan = scheduled_rescan[abs_dirpath]
-<<<<<<< HEAD
       if not rescan then print("DEBUG: cancel rescan for", abs_dirpath); return end
       if system.get_time() > rescan.time_limit then
         local has_changes = rescan_project_subdir(rescan.dir, rescan.path)
         print("DEBUG: rescan done for", abs_dirpath, " changes", has_changes)
-=======
-      if not rescan then return end
-      if system.get_time() > rescan.time_limit then
-        local has_changes = rescan_project_subdir(rescan.dir, rescan.path)
->>>>>>> 66196d61
         if has_changes then
           core.redraw = true -- we run without an event, from a thread
           rescan.time_limit = new_time
         else
-<<<<<<< HEAD
           print("DEBUG: terminating rescan for", abs_dirpath)
-=======
->>>>>>> 66196d61
           scheduled_rescan[rescan.abs_path] = nil
           return
         end
@@ -1352,15 +1287,9 @@
   while true do
     core.frame_start = system.get_time()
     local did_redraw = core.step()
-<<<<<<< HEAD
-    local need_more_work = run_threads()
-    if core.restart_request then break end
-    if not did_redraw and not need_more_work and not core.has_pending_rescan() then
-=======
     local need_more_work = run_threads() or core.has_pending_rescan()
     if core.restart_request or core.quit_request then break end
     if not did_redraw and not need_more_work then
->>>>>>> 66196d61
       idle_iterations = idle_iterations + 1
       -- do not wait of events at idle_iterations = 1 to give a chance at core.step to run
       -- and set "redraw" flag.
