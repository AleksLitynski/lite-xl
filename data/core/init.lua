require "core.strict"
require "core.regex"
local common = require "core.common"
local config = require "core.config"
local style = require "core.style"
local command
local keymap
local RootView
local StatusView
local TitleView
local CommandView
local NagView
local DocView
local Doc

local core = {}

local function load_session()
  local ok, t = pcall(dofile, USERDIR .. "/session.lua")
  if ok then
    return t.recents, t.window, t.window_mode
  end
  return {}
end


local function save_session()
  local fp = io.open(USERDIR .. "/session.lua", "w")
  if fp then
    fp:write("return {recents=", common.serialize(core.recent_projects),
      ", window=", common.serialize(table.pack(system.get_window_size())),
      ", window_mode=", common.serialize(system.get_window_mode()),
      "}\n")
    fp:close()
  end
end


local function update_recents_project(action, dir_path_abs)
  local dirname = common.normalize_path(dir_path_abs)
  if not dirname then return end
  local recents = core.recent_projects
  local n = #recents
  for i = 1, n do
    if dirname == recents[i] then
      table.remove(recents, i)
      break
    end
  end
  if action == "add" then
    table.insert(recents, 1, dirname)
  end
end


function core.reschedule_project_scan()
  if core.project_scan_thread_id then
    core.threads[core.project_scan_thread_id].wake = 0
  end
end


function core.set_project_dir(new_dir, change_project_fn)
  local chdir_ok = pcall(system.chdir, new_dir)
  if chdir_ok then
    if change_project_fn then change_project_fn() end
    core.project_dir = common.normalize_path(new_dir)
    core.project_directories = {}
    core.add_project_directory(new_dir)
    core.project_files = {}
    core.project_files_limit = false
    core.reschedule_project_scan()
    return true
  end
  return false
end


function core.open_folder_project(dir_path_abs)
  if core.set_project_dir(dir_path_abs, core.on_quit_project) then
    core.root_view:close_all_docviews()
    update_recents_project("add", dir_path_abs)
    core.on_enter_project(dir_path_abs)
  end
end


local function strip_leading_path(filename)
    return filename:sub(2)
end

local function strip_trailing_slash(filename)
  if filename:match("[^:][/\\]$") then
    return filename:sub(1, -2)
  end
  return filename
end

local function compare_file(a, b)
  return a.filename < b.filename
end

-- "root" will by an absolute path without trailing '/'
-- "path" will be a path starting with '/' and without trailing '/'
--    or the empty string.
--    It will identifies a sub-path within "root.
-- The current path location will therefore always be: root .. path.
-- When recursing "root" will always be the same, only "path" will change.
-- Returns a list of file "items". In eash item the "filename" will be the
-- complete file path relative to "root" *without* the trailing '/'.
local function get_directory_files(root, path, t, recursive, begin_hook)
  if begin_hook then begin_hook() end
  local size_limit = config.file_size_limit * 10e5
  local all = system.list_dir(root .. path) or {}
  local dirs, files = {}, {}

  local entries_count = 0
  local max_entries = config.max_project_files
  for _, file in ipairs(all) do
    if not common.match_pattern(file, config.ignore_files) then
      local file = path .. PATHSEP .. file
      local info = system.get_file_info(root .. file)
      if info and info.size < size_limit then
        info.filename = strip_leading_path(file)
        table.insert(info.type == "dir" and dirs or files, info)
        entries_count = entries_count + 1
        if recursive and entries_count > max_entries then return nil, entries_count end
      end
    end
  end

  table.sort(dirs, compare_file)
  for _, f in ipairs(dirs) do
    table.insert(t, f)
    if recursive and entries_count <= max_entries then
      local subdir_t, subdir_count = get_directory_files(root, PATHSEP .. f.filename, t, recursive)
      entries_count = entries_count + subdir_count
      f.scanned = true
    end
  end

  table.sort(files, compare_file)
  for _, f in ipairs(files) do
    table.insert(t, f)
  end

  return t, entries_count
end

local function project_scan_thread()
  local function diff_files(a, b)
    if #a ~= #b then return true end
    for i, v in ipairs(a) do
      if b[i].filename ~= v.filename
      or b[i].modified ~= v.modified then
        return true
      end
    end
  end

  while true do
    -- get project files and replace previous table if the new table is
    -- different
    local i = 1
    while not core.project_files_limit and i <= #core.project_directories do
      local dir = core.project_directories[i]
      local t, entries_count = get_directory_files(dir.name, "", {}, true)
      if diff_files(dir.files, t) then
        if entries_count > config.max_project_files then
          core.project_files_limit = true
          core.status_view:show_message("!", style.accent,
            "Too many files in project directory: stopped reading at "..
            config.max_project_files.." files. For more information see "..
            "usage.md at github.com/franko/lite-xl."
            )
        end
        dir.files = t
        core.redraw = true
      end
      if dir.name == core.project_dir then
        core.project_files = dir.files
      end
      i = i + 1
    end

    -- wait for next scan
    coroutine.yield(config.project_scan_rate)
  end
end


function core.is_project_folder(dirname)
  for _, dir in ipairs(core.project_directories) do
    if dir.name == dirname then
      return true
    end
  end
  return false
end


function core.scan_project_folder(dirname, filename)
  for _, dir in ipairs(core.project_directories) do
    if dir.name == dirname then
      for i, file in ipairs(dir.files) do
        local file = dir.files[i]
        if file.filename == filename then
          if file.scanned then return end
          local new_files = get_directory_files(dirname, PATHSEP .. filename, {})
          for j, new_file in ipairs(new_files) do
            table.insert(dir.files, i + j, new_file)
          end
          file.scanned = true
          return
        end
      end
    end
  end
end


local function find_project_files_co(root, path)
  local size_limit = config.file_size_limit * 10e5
  local all = system.list_dir(root .. path) or {}
  for _, file in ipairs(all) do
    if not common.match_pattern(file, config.ignore_files) then
      local file = path .. PATHSEP .. file
      local info = system.get_file_info(root .. file)
      if info and info.size < size_limit then
        info.filename = strip_leading_path(file)
        if info.type == "file" then
          coroutine.yield(root, info)
        else
          find_project_files_co(root, PATHSEP .. info.filename)
        end
      end
    end
  end
end


local function project_files_iter(state)
  local dir = core.project_directories[state.dir_index]
  state.file_index = state.file_index + 1
  while dir and state.file_index > #dir.files do
    state.dir_index = state.dir_index + 1
    state.file_index = 1
    dir = core.project_directories[state.dir_index]
  end
  if not dir then return end
  return dir.name, dir.files[state.file_index]
end


function core.get_project_files()
  if core.project_files_limit then
    return coroutine.wrap(function()
      for _, dir in ipairs(core.project_directories) do
        find_project_files_co(dir.name, "")
      end
    end)
  else
    local state = { dir_index = 1, file_index = 0 }
    return project_files_iter, state
  end
end


function core.project_files_number()
  if not core.project_files_limit then
    local n = 0
    for i = 1, #core.project_directories do
      n = n + #core.project_directories[i].files
    end
    return n
  end
end


-- create a directory using mkdir but may need to create the parent
-- directories as well.
local function create_user_directory()
  local success, err = common.mkdirp(USERDIR)
  if not success then
    error("cannot create directory \"" .. USERDIR .. "\": " .. err)
  end
  for _, modname in ipairs {'plugins', 'colors', 'fonts'} do
    local subdirname = USERDIR .. PATHSEP .. modname
    if not system.mkdir(subdirname) then
      error("cannot create directory: \"" .. subdirname .. "\"")
    end
  end
end


local function write_user_init_file(init_filename)
  local init_file = io.open(init_filename, "w")
  if not init_file then error("cannot create file: \"" .. init_filename .. "\"") end
  init_file:write([[
-- put user settings here
-- this module will be loaded after everything else when the application starts
-- it will be automatically reloaded when saved

local core = require "core"
local keymap = require "core.keymap"
local config = require "core.config"
local style = require "core.style"

------------------------------ Themes ----------------------------------------

-- light theme:
-- core.reload_module("colors.summer")

--------------------------- Key bindings -------------------------------------

-- key binding:
-- keymap.add { ["ctrl+escape"] = "core:quit" }


------------------------------- Fonts ----------------------------------------

-- customize fonts:
-- style.font = renderer.font.load(DATADIR .. "/fonts/FiraSans-Regular.ttf", 13 * SCALE)
-- style.code_font = renderer.font.load(DATADIR .. "/fonts/JetBrainsMono-Regular.ttf", 13 * SCALE)
--
-- font names used by lite:
-- style.font          : user interface
-- style.big_font      : big text in welcome screen
-- style.icon_font     : icons
-- style.icon_big_font : toolbar icons
-- style.code_font     : code
--
-- the function to load the font accept a 3rd optional argument like:
--
-- {antialiasing="grayscale", hinting="full"}
--
-- possible values are:
-- antialiasing: grayscale, subpixel
-- hinting: none, slight, full

------------------------------ Plugins ----------------------------------------

-- enable or disable plugin loading setting config entries:

-- enable plugins.trimwhitespace, otherwise it is disable by default:
-- config.plugins.trimwhitespace = true
--
-- disable detectindent, otherwise it is enabled by default
-- config.plugins.detectindent = false
]])
  init_file:close()
end



function core.load_user_directory()
  return core.try(function()
    local stat_dir = system.get_file_info(USERDIR)
    if not stat_dir then
      create_user_directory()
    end
    local init_filename = USERDIR .. "/init.lua"
    local stat_file = system.get_file_info(init_filename)
    if not stat_file then
      write_user_init_file(init_filename)
    end
    dofile(init_filename)
  end)
end


function core.add_project_directory(path)
  -- top directories has a file-like "item" but the item.filename
  -- will be simply the name of the directory, without its path.
  -- The field item.topdir will identify it as a top level directory.
  path = common.normalize_path(path)
  table.insert(core.project_directories, {
    name = path,
    item = {filename = common.basename(path), type = "dir", topdir = true},
    files = {}
  })
end


function core.remove_project_directory(path)
  -- skip the fist directory because it is the project's directory
  for i = 2, #core.project_directories do
    local dir = core.project_directories[i]
    if dir.name == path then
      table.remove(core.project_directories, i)
      return true
    end
  end
  return false
end


local function whitespace_replacements()
  local r = renderer.replacements.new()
  r:add(" ", "·")
  r:add("\t", "»")
  return r
end


local function reload_on_user_module_save()
  -- auto-realod style when user's module is saved by overriding Doc:Save()
  local doc_save = Doc.save
  local user_filename = system.absolute_path(USERDIR .. PATHSEP .. "init.lua")
  function Doc:save(filename, abs_filename)
    doc_save(self, filename, abs_filename)
    if self.abs_filename == user_filename then
      core.reload_module("core.style")
      core.load_user_directory()
    end
  end
end


function core.init()
  command = require "core.command"
  keymap = require "core.keymap"
  RootView = require "core.rootview"
  StatusView = require "core.statusview"
  TitleView = require "core.titleview"
  CommandView = require "core.commandview"
  NagView = require "core.nagview"
  DocView = require "core.docview"
  Doc = require "core.doc"

  if PATHSEP == '\\' then
    USERDIR = common.normalize_path(USERDIR)
    DATADIR = common.normalize_path(DATADIR)
    EXEDIR  = common.normalize_path(EXEDIR)
  end

  do
    local recent_projects, window_position, window_mode = load_session()
    if window_mode == "normal" then
      system.set_window_size(table.unpack(window_position))
    elseif window_mode == "maximized" then
      system.set_window_mode("maximized")
    end
    core.recent_projects = recent_projects
  end

  local project_dir = core.recent_projects[1] or "."
  local project_dir_explicit = false
  local files = {}
  local delayed_error
  for i = 2, #ARGS do
    local arg_filename = strip_trailing_slash(ARGS[i])
    local info = system.get_file_info(arg_filename) or {}
    if info.type == "file" then
      local file_abs = system.absolute_path(arg_filename)
      if file_abs then
        table.insert(files, file_abs)
        project_dir = file_abs:match("^(.+)[/\\].+$")
      end
    elseif info.type == "dir" then
      project_dir = arg_filename
      project_dir_explicit = true
    else
      delayed_error = string.format("error: invalid file or directory %q", ARGS[i])
    end
  end

  core.frame_start = 0
  core.clip_rect_stack = {{ 0,0,0,0 }}
  core.log_items = {}
  core.docs = {}
  core.window_mode = "normal"
  core.threads = setmetatable({}, { __mode = "k" })
  core.blink_start = system.get_time()
  core.blink_timer = core.blink_start

  local project_dir_abs = system.absolute_path(project_dir)
  local set_project_ok = project_dir_abs and core.set_project_dir(project_dir_abs)
  if set_project_ok then
    if project_dir_explicit then
      update_recents_project("add", project_dir_abs)
    end
  else
    if not project_dir_explicit then
      update_recents_project("remove", project_dir)
    end
    project_dir_abs = system.absolute_path(".")
    if not core.set_project_dir(project_dir_abs) then
      system.show_fatal_error("Lite XL internal error", "cannot set project directory to cwd")
      os.exit(1)
    end
  end

  core.redraw = true
  core.visited_files = {}
  core.restart_request = false
  core.replacements = whitespace_replacements()

  core.root_view = RootView()
  core.command_view = CommandView()
  core.status_view = StatusView()
  core.nag_view = NagView()
  core.title_view = TitleView()

  local cur_node = core.root_view.root_node
  cur_node.is_primary_node = true
  cur_node:split("up", core.title_view, {y = true})
  cur_node = cur_node.b
  cur_node:split("up", core.nag_view, {y = true})
  cur_node = cur_node.b
  cur_node = cur_node:split("down", core.command_view, {y = true})
  cur_node = cur_node:split("down", core.status_view, {y = true})

  core.project_scan_thread_id = core.add_thread(project_scan_thread)
  command.add_defaults()
  local got_user_error = not core.load_user_directory()
  local plugins_success, plugins_refuse_list = core.load_plugins()

  do
    local pdir, pname = project_dir_abs:match("(.*)[/\\\\](.*)")
    core.log("Opening project %q from directory %s", pname, pdir)
  end
  local got_project_error = not core.load_project_module()

  for _, filename in ipairs(files) do
    core.root_view:open_doc(core.open_doc(filename))
  end

  if delayed_error then
    core.error(delayed_error)
  end

  if not plugins_success or got_user_error or got_project_error then
    command.perform("core:open-log")
  end

  system.set_window_bordered(not config.borderless)
  core.title_view:configure_hit_test(config.borderless)
  core.title_view.visible = config.borderless

  if #plugins_refuse_list.userdir.plugins > 0 or #plugins_refuse_list.datadir.plugins > 0 then
    local opt = {
      { font = style.font, text = "Exit", default_no = true },
      { font = style.font, text = "Continue" , default_yes = true }
    }
    local msg = {}
    for _, entry in pairs(plugins_refuse_list) do
      if #entry.plugins > 0 then
        msg[#msg + 1] = string.format("Plugins from directory \"%s\":\n%s", common.home_encode(entry.dir), table.concat(entry.plugins, "\n"))
      end
    end
    core.nag_view:show(
      "Refused Plugins",
      string.format(
        "Some plugins are not loaded due to version mismatch.\n\n%s.\n\n" ..
        "Please download a recent version from https://github.com/franko/lite-plugins.",
        table.concat(msg, ".\n\n")),
      opt, function(item)
        if item.text == "Exit" then os.exit(1) end
      end)
  end

  reload_on_user_module_save()
end


function core.confirm_close_all(close_fn, ...)
  local dirty_count = 0
  local dirty_name
  for _, doc in ipairs(core.docs) do
    if doc:is_dirty() then
      dirty_count = dirty_count + 1
      dirty_name = doc:get_name()
    end
  end
  if dirty_count > 0 then
    local text
    if dirty_count == 1 then
      text = string.format("\"%s\" has unsaved changes. Quit anyway?", dirty_name)
    else
      text = string.format("%d docs have unsaved changes. Quit anyway?", dirty_count)
    end
    local args = {...}
    local opt = {
      { font = style.font, text = "Yes", default_yes = true },
      { font = style.font, text = "No" , default_no = true }
    }
    core.nag_view:show("Unsaved Changes", text, opt, function(item)
      if item.text == "Yes" then close_fn(table.unpack(args)) end
    end)
  else
    close_fn(...)
  end
end

local temp_uid = (system.get_time() * 1000) % 0xffffffff
local temp_file_prefix = string.format(".lite_temp_%08x", temp_uid)
local temp_file_counter = 0

local function delete_temp_files()
  for _, filename in ipairs(system.list_dir(EXEDIR)) do
    if filename:find(temp_file_prefix, 1, true) == 1 then
      os.remove(EXEDIR .. PATHSEP .. filename)
    end
  end
end

function core.temp_filename(ext)
  temp_file_counter = temp_file_counter + 1
  return USERDIR .. PATHSEP .. temp_file_prefix
      .. string.format("%06x", temp_file_counter) .. (ext or "")
end

-- override to perform an operation before quitting or entering the
-- current project
do
  local do_nothing = function() end
  core.on_quit_project = do_nothing
  core.on_enter_project = do_nothing
end


local function quit_with_function(quit_fn, force)
  if force then
    delete_temp_files()
    core.on_quit_project()
    save_session()
    quit_fn()
  else
    core.confirm_close_all(quit_with_function, quit_fn, true)
  end
end

function core.quit(force)
  quit_with_function(os.exit, force)
end


function core.restart()
  quit_with_function(function() core.restart_request = true end)
end


local function check_plugin_version(filename)
  local info = system.get_file_info(filename)
  if info ~= nil and info.type == "dir" then
    filename = filename .. "/init.lua"
    info = system.get_file_info(filename)
  end
  if not info or not filename:match("%.lua$") then return false end
  local f = io.open(filename, "r")
  if not f then return false end
  local version_match = false
  for line in f:lines() do
    local mod_version = line:match('%-%-.*%f[%a]mod%-version%s*:%s*(%d+)')
    if mod_version then
      version_match = (mod_version == MOD_VERSION)
      break
    end
    -- The following pattern is used for backward compatibility only
    -- Future versions will look only at the mod-version tag.
    local version = line:match('%-%-%s*lite%-xl%s*(%d+%.%d+)$')
    if version then
      -- we consider the version tag 1.16 equivalent to mod-version:1
      version_match = (version == '1.16' and MOD_VERSION == "1")
      break
    end
  end
  f:close()
  return true, version_match
end


function core.load_plugins()
  local no_errors = true
  local refused_list = {
    userdir = {dir = USERDIR, plugins = {}},
    datadir = {dir = DATADIR, plugins = {}},
  }
  local files = {}
  for _, root_dir in ipairs {DATADIR, USERDIR} do
    local plugin_dir = root_dir .. "/plugins"
<<<<<<< HEAD
    for _, filename in ipairs(system.list_dir(plugin_dir) or {}) do
      files[filename] = plugin_dir -- user plugins will always replace system plugins
    end
  end

  for filename, plugin_dir in pairs(files) do
    local basename = filename:match("(.-)%.lua$") or filename
    local version_match = check_plugin_version(plugin_dir .. '/' .. filename)
    if not version_match then
      core.log_quiet("Version mismatch for plugin %q from %s", basename, plugin_dir)
      local list = refused_list[plugin_dir:find(USERDIR) == 1 and 'userdir' or 'datadir'].plugins
      table.insert(list, filename)
    end
    if version_match and config.plugins[basename] ~= false then
      local ok = core.try(require, "plugins." .. basename)
      if ok then core.log_quiet("Loaded plugin %q from %s", basename, plugin_dir) end
      if not ok then
        no_errors = false
=======
    local files = system.list_dir(plugin_dir)
    for _, filename in ipairs(files or {}) do
      local basename = filename:match("(.-)%.lua$") or filename
      local is_lua_file, version_match = check_plugin_version(plugin_dir .. '/' .. filename)
      if is_lua_file then
        if not version_match then
          core.log_quiet("Version mismatch for plugin %q from %s", basename, plugin_dir)
          local ls = refused_list[root_dir == USERDIR and 'userdir' or 'datadir'].plugins
          ls[#ls + 1] = filename
        elseif config.plugins[basename] ~= false then
          local modname = "plugins." .. basename
          local ok = core.try(require, modname)
          if ok then core.log_quiet("Loaded plugin %q from %s", basename, plugin_dir) end
          if not ok then
            no_errors = false
          end
        end
>>>>>>> 135ad072
      end
    end
  end
  return no_errors, refused_list
end


function core.load_project_module()
  local filename = ".lite_project.lua"
  if system.get_file_info(filename) then
    return core.try(function()
      local fn, err = loadfile(filename)
      if not fn then error("Error when loading project module:\n\t" .. err) end
      fn()
      core.log_quiet("Loaded project module")
    end)
  end
  return true
end


function core.reload_module(name)
  local old = package.loaded[name]
  package.loaded[name] = nil
  local new = require(name)
  if type(old) == "table" then
    for k, v in pairs(new) do old[k] = v end
    package.loaded[name] = old
  end
end


function core.set_visited(filename)
  for i = 1, #core.visited_files do
    if core.visited_files[i] == filename then
      table.remove(core.visited_files, i)
      break
    end
  end
  table.insert(core.visited_files, 1, filename)
end


function core.set_active_view(view)
  assert(view, "Tried to set active view to nil")
  if core.active_view and core.active_view.force_focus then return end
  if view ~= core.active_view then
    if view.doc and view.doc.filename then
      core.set_visited(view.doc.filename)
    end
    core.last_active_view = core.active_view
    core.active_view = view
  end
end


function core.show_title_bar(show)
  core.title_view.visible = show
end


function core.add_thread(f, weak_ref)
  local key = weak_ref or #core.threads + 1
  local fn = function() return core.try(f) end
  core.threads[key] = { cr = coroutine.create(fn), wake = 0 }
  return key
end


function core.push_clip_rect(x, y, w, h)
  local x2, y2, w2, h2 = table.unpack(core.clip_rect_stack[#core.clip_rect_stack])
  local r, b, r2, b2 = x+w, y+h, x2+w2, y2+h2
  x, y = math.max(x, x2), math.max(y, y2)
  b, r = math.min(b, b2), math.min(r, r2)
  w, h = r-x, b-y
  table.insert(core.clip_rect_stack, { x, y, w, h })
  renderer.set_clip_rect(x, y, w, h)
end


function core.pop_clip_rect()
  table.remove(core.clip_rect_stack)
  local x, y, w, h = table.unpack(core.clip_rect_stack[#core.clip_rect_stack])
  renderer.set_clip_rect(x, y, w, h)
end


function core.normalize_to_project_dir(filename)
  filename = common.normalize_path(filename)
  if common.path_belongs_to(filename, core.project_dir) then
    filename = common.relative_path(core.project_dir, filename)
  end
  return filename
end


-- The function below works like system.absolute_path except it
-- doesn't fail if the file does not exist. We consider that the
-- current dir is core.project_dir so relative filename are considered
-- to be in core.project_dir.
-- Please note that .. or . in the filename are not taken into account.
-- This function should get only filenames normalized using
-- common.normalize_path function.
function core.project_absolute_path(filename)
  if filename:match('^%a:\\') or filename:find('/', 1, true) then
    return filename
  else
    return core.project_dir .. PATHSEP .. filename
  end
end


function core.open_doc(filename)
  local new_file = not filename or not system.get_file_info(filename)
  local abs_filename
  if filename then
    -- normalize filename and set absolute filename then
    -- try to find existing doc for filename
    filename = core.normalize_to_project_dir(filename)
    abs_filename = core.project_absolute_path(filename)
    for _, doc in ipairs(core.docs) do
      if doc.abs_filename and abs_filename == doc.abs_filename then
        return doc
      end
    end
  end
  -- no existing doc for filename; create new
  local doc = Doc(filename, abs_filename, new_file)
  table.insert(core.docs, doc)
  core.log_quiet(filename and "Opened doc \"%s\"" or "Opened new doc", filename)
  return doc
end


function core.get_views_referencing_doc(doc)
  local res = {}
  local views = core.root_view.root_node:get_children()
  for _, view in ipairs(views) do
    if view.doc == doc then table.insert(res, view) end
  end
  return res
end


local function log(icon, icon_color, fmt, ...)
  local text = string.format(fmt, ...)
  if icon then
    core.status_view:show_message(icon, icon_color, text)
  end

  local info = debug.getinfo(2, "Sl")
  local at = string.format("%s:%d", info.short_src, info.currentline)
  local item = { text = text, time = os.time(), at = at }
  table.insert(core.log_items, item)
  if #core.log_items > config.max_log_items then
    table.remove(core.log_items, 1)
  end
  return item
end


function core.log(...)
  return log("i", style.text, ...)
end


function core.log_quiet(...)
  return log(nil, nil, ...)
end


function core.error(...)
  return log("!", style.accent, ...)
end


function core.try(fn, ...)
  local err
  local ok, res = xpcall(fn, function(msg)
    local item = core.error("%s", msg)
    item.info = debug.traceback(nil, 2):gsub("\t", "")
    err = msg
  end, ...)
  if ok then
    return true, res
  end
  return false, err
end


function core.on_event(type, ...)
  local did_keymap = false
  if type == "textinput" then
    core.root_view:on_text_input(...)
  elseif type == "keypressed" then
    did_keymap = keymap.on_key_pressed(...)
  elseif type == "keyreleased" then
    keymap.on_key_released(...)
  elseif type == "mousemoved" then
    core.root_view:on_mouse_moved(...)
  elseif type == "mousepressed" then
    core.root_view:on_mouse_pressed(...)
  elseif type == "mousereleased" then
    core.root_view:on_mouse_released(...)
  elseif type == "mousewheel" then
    core.root_view:on_mouse_wheel(...)
  elseif type == "resized" then
    core.window_mode = system.get_window_mode()
  elseif type == "minimized" or type == "maximized" or type == "restored" then
    core.window_mode = type == "restored" and "normal" or type
  elseif type == "filedropped" then
    local filename, mx, my = ...
    local info = system.get_file_info(filename)
    if info and info.type == "dir" then
      system.exec(string.format("%q %q", EXEFILE, filename))
    else
      local ok, doc = core.try(core.open_doc, filename)
      if ok then
        local node = core.root_view.root_node:get_child_overlapping_point(mx, my)
        node:set_active_view(node.active_view)
        core.root_view:open_doc(doc)
      end
    end
  elseif type == "focuslost" then
    core.root_view:on_focus_lost(...)
  elseif type == "quit" then
    core.quit()
  end
  return did_keymap
end


local function get_title_filename(view)
  local doc_filename = view.get_filename and view:get_filename() or view:get_name()
  return (doc_filename ~= "---") and doc_filename or ""
end


function core.compose_window_title(title)
  return title == "" and "Lite XL" or title .. " - Lite XL"
end


function core.step()
  -- handle events
  local did_keymap = false

  for type, a,b,c,d in system.poll_event do
    if type == "textinput" and did_keymap then
      did_keymap = false
    elseif type == "mousemoved" then
      core.try(core.on_event, type, a, b, c, d)
    else
      local _, res = core.try(core.on_event, type, a, b, c, d)
      did_keymap = res or did_keymap
    end
    core.redraw = true
  end

  local width, height = renderer.get_size()

  -- update
  core.root_view.size.x, core.root_view.size.y = width, height
  core.root_view:update()
  if not core.redraw then return false end
  core.redraw = false

  -- close unreferenced docs
  for i = #core.docs, 1, -1 do
    local doc = core.docs[i]
    if #core.get_views_referencing_doc(doc) == 0 then
      table.remove(core.docs, i)
      doc:on_close()
    end
  end

  -- update window title
  local current_title = get_title_filename(core.active_view)
  if current_title ~= core.window_title then
    system.set_window_title(core.compose_window_title(current_title))
    core.window_title = current_title
  end

  -- draw
  renderer.begin_frame()
  core.clip_rect_stack[1] = { 0, 0, width, height }
  renderer.set_clip_rect(table.unpack(core.clip_rect_stack[1]))
  core.root_view:draw()
  renderer.end_frame()
  return true
end


local run_threads = coroutine.wrap(function()
  while true do
    local max_time = 1 / config.fps - 0.004
    local need_more_work = false

    for k, thread in pairs(core.threads) do
      -- run thread
      if thread.wake < system.get_time() then
        local _, wait = assert(coroutine.resume(thread.cr))
        if coroutine.status(thread.cr) == "dead" then
          if type(k) == "number" then
            table.remove(core.threads, k)
          else
            core.threads[k] = nil
          end
        elseif wait then
          thread.wake = system.get_time() + wait
        else
          need_more_work = true
        end
      end

      -- stop running threads if we're about to hit the end of frame
      if system.get_time() - core.frame_start > max_time then
        coroutine.yield(true)
      end
    end

    if not need_more_work then coroutine.yield(false) end
  end
end)


function core.run()
  local idle_iterations = 0
  while true do
    core.frame_start = system.get_time()
    local did_redraw = core.step()
    local need_more_work = run_threads()
    if core.restart_request then break end
    if not did_redraw and not need_more_work then
      idle_iterations = idle_iterations + 1
      -- do not wait of events at idle_iterations = 1 to give a chance at core.step to run
      -- and set "redraw" flag.
      if idle_iterations > 1 then
        if system.window_has_focus() then
          -- keep running even with no events to make the cursor blinks
          local t = system.get_time() - core.blink_start
          local h = config.blink_period / 2
          local dt = math.ceil(t / h) * h - t
          system.wait_event(dt + 1 / config.fps)
        else
          system.wait_event()
        end
      end
    else
      idle_iterations = 0
      local elapsed = system.get_time() - core.frame_start
      system.sleep(math.max(0, 1 / config.fps - elapsed))
    end
  end
end


function core.blink_reset()
  core.blink_start = system.get_time()
end


function core.request_cursor(value)
  core.cursor_change_req = value
end


function core.on_error(err)
  -- write error to file
  local fp = io.open(USERDIR .. "/error.txt", "wb")
  fp:write("Error: " .. tostring(err) .. "\n")
  fp:write(debug.traceback(nil, 4) .. "\n")
  fp:close()
  -- save copy of all unsaved documents
  for _, doc in ipairs(core.docs) do
    if doc:is_dirty() and doc.filename then
      doc:save(doc.filename .. "~")
    end
  end
end


return core<|MERGE_RESOLUTION|>--- conflicted
+++ resolved
@@ -680,7 +680,6 @@
   local files = {}
   for _, root_dir in ipairs {DATADIR, USERDIR} do
     local plugin_dir = root_dir .. "/plugins"
-<<<<<<< HEAD
     for _, filename in ipairs(system.list_dir(plugin_dir) or {}) do
       files[filename] = plugin_dir -- user plugins will always replace system plugins
     end
@@ -699,25 +698,6 @@
       if ok then core.log_quiet("Loaded plugin %q from %s", basename, plugin_dir) end
       if not ok then
         no_errors = false
-=======
-    local files = system.list_dir(plugin_dir)
-    for _, filename in ipairs(files or {}) do
-      local basename = filename:match("(.-)%.lua$") or filename
-      local is_lua_file, version_match = check_plugin_version(plugin_dir .. '/' .. filename)
-      if is_lua_file then
-        if not version_match then
-          core.log_quiet("Version mismatch for plugin %q from %s", basename, plugin_dir)
-          local ls = refused_list[root_dir == USERDIR and 'userdir' or 'datadir'].plugins
-          ls[#ls + 1] = filename
-        elseif config.plugins[basename] ~= false then
-          local modname = "plugins." .. basename
-          local ok = core.try(require, modname)
-          if ok then core.log_quiet("Loaded plugin %q from %s", basename, plugin_dir) end
-          if not ok then
-            no_errors = false
-          end
-        end
->>>>>>> 135ad072
       end
     end
   end
