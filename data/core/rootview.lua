local core = require "core"
local common = require "core.common"
local config = require "core.config"
local style = require "core.style"
local keymap = require "core.keymap"
local Object = require "core.object"
local View = require "core.view"
local NagView = require "core.nagview"
local DocView = require "core.docview"


local EmptyView = View:extend()

local function draw_text(x, y, color)
  local th = style.big_font:get_height()
  local dh = 2 * th + style.padding.y * 2
  local x1, y1 = x, y + (dh - th) / 2
  x = renderer.draw_text(style.big_font, "Lite XL", x1, y1, color)
  renderer.draw_text(style.font, "version " .. VERSION, x1, y1 + th, color)
  x = x + style.padding.x
  renderer.draw_rect(x, y, math.ceil(1 * SCALE), dh, color)
  local lines = {
    { fmt = "%s to run a command", cmd = "core:find-command" },
    { fmt = "%s to open a file from the project", cmd = "core:find-file" },
    { fmt = "%s to change project folder", cmd = "core:change-project-folder" },
    { fmt = "%s to open a project folder", cmd = "core:open-project-folder" },
  }
  th = style.font:get_height()
  y = y + (dh - (th + style.padding.y) * #lines) / 2
  local w = 0
  for _, line in ipairs(lines) do
    local text = string.format(line.fmt, keymap.get_binding(line.cmd))
    w = math.max(w, renderer.draw_text(style.font, text, x + style.padding.x, y, color))
    y = y + th + style.padding.y
  end
  return w, dh
end

function EmptyView:draw()
  self:draw_background(style.background)
  local w, h = draw_text(0, 0, { 0, 0, 0, 0 })
  local x = self.position.x + math.max(style.padding.x, (self.size.x - w) / 2)
  local y = self.position.y + (self.size.y - h) / 2
  draw_text(x, y, style.dim)
end



local Node = Object:extend()

function Node:new(type)
  self.type = type or "leaf"
  self.position = { x = 0, y = 0 }
  self.size = { x = 0, y = 0 }
  self.views = {}
  self.divider = 0.5
  if self.type == "leaf" then
    self:add_view(EmptyView())
  end
  self.hovered = {x = -1, y = -1 }
  self.hovered_close = 0
  self.tab_shift = 0
  self.tab_offset = 1
  self.tab_width = style.tab_width
  self.move_towards = View.move_towards
end


function Node:propagate(fn, ...)
  self.a[fn](self.a, ...)
  self.b[fn](self.b, ...)
end


function Node:on_mouse_moved(x, y, ...)
  if self.type == "leaf" then
    self.hovered.x, self.hovered.y = x, y
    self.active_view:on_mouse_moved(x, y, ...)
  else
    self:propagate("on_mouse_moved", x, y, ...)
  end
end


function Node:on_mouse_released(...)
  if self.type == "leaf" then
    self.active_view:on_mouse_released(...)
  else
    self:propagate("on_mouse_released", ...)
  end
end


function Node:consume(node)
  for k, _ in pairs(self) do self[k] = nil end
  for k, v in pairs(node) do self[k] = v   end
end


local type_map = { up="vsplit", down="vsplit", left="hsplit", right="hsplit" }

-- The "locked" argument below should be in the form {x = <boolean>, y = <boolean>}
-- and it indicates if the node want to have a fixed size along the axis where the
-- boolean is true. If not it will be expanded to take all the available space.
-- The "resizable" flag indicates if, along the "locked" axis the node can be resized
-- by the user. If the node is marked as resizable their view should provide a
-- set_target_size method.
function Node:split(dir, view, locked, resizable)
  assert(self.type == "leaf", "Tried to split non-leaf node")
  local node_type = assert(type_map[dir], "Invalid direction")
  local last_active = core.active_view
  local child = Node()
  child:consume(self)
  self:consume(Node(node_type))
  self.a = child
  self.b = Node()
  if view then self.b:add_view(view) end
  if locked then
    assert(type(locked) == 'table')
    self.b.locked = locked
    self.b.resizable = resizable or false
    core.set_active_view(last_active)
  end
  if dir == "up" or dir == "left" then
    self.a, self.b = self.b, self.a
    return self.a
  end
  return self.b
end

function Node:remove_view(root, view)
  if #self.views > 1 then
    local idx = self:get_view_idx(view)
    if idx < self.tab_offset then
      self.tab_offset = self.tab_offset - 1
    end
    table.remove(self.views, idx)
    if self.active_view == view then
      self:set_active_view(self.views[idx] or self.views[#self.views])
    end
  else
    local parent = self:get_parent_node(root)
    local is_a = (parent.a == self)
    local other = parent[is_a and "b" or "a"]
    local locked_size_x, locked_size_y = other:get_locked_size()
    local locked_size
    if parent.type == "hsplit" then
      locked_size = locked_size_x
    else
      locked_size = locked_size_y
    end
    local next_primary
    if self.is_primary_node then
      next_primary = core.root_view:select_next_primary_node()
    end
    if locked_size or (self.is_primary_node and not next_primary) then
      self.views = {}
      self:add_view(EmptyView())
    else
      if other == next_primary then
        next_primary = parent
      end
      parent:consume(other)
      local p = parent
      while p.type ~= "leaf" do
        p = p[is_a and "a" or "b"]
      end
      p:set_active_view(p.active_view)
      if self.is_primary_node then
        next_primary.is_primary_node = true
      end
    end
  end
  core.last_active_view = nil
end

function Node:close_view(root, view)
  local do_close = function()
    self:remove_view(root, view)
  end
  view:try_close(do_close)
end


function Node:close_active_view(root)
  self:close_view(root, self.active_view)
end


function Node:add_view(view, idx)
  assert(self.type == "leaf", "Tried to add view to non-leaf node")
  assert(not self.locked, "Tried to add view to locked node")
  if self.views[1] and self.views[1]:is(EmptyView) then
    table.remove(self.views)
  end
  table.insert(self.views, idx or (#self.views + 1), view)
  self:set_active_view(view)
end


function Node:set_active_view(view)
  assert(self.type == "leaf", "Tried to set active view on non-leaf node")
  self.active_view = view
  core.set_active_view(view)
end


function Node:get_view_idx(view)
  for i, v in ipairs(self.views) do
    if v == view then return i end
  end
end


function Node:get_node_for_view(view)
  for _, v in ipairs(self.views) do
    if v == view then return self end
  end
  if self.type ~= "leaf" then
    return self.a:get_node_for_view(view) or self.b:get_node_for_view(view)
  end
end


function Node:get_parent_node(root)
  if root.a == self or root.b == self then
    return root
  elseif root.type ~= "leaf" then
    return self:get_parent_node(root.a) or self:get_parent_node(root.b)
  end
end


function Node:get_children(t)
  t = t or {}
  for _, view in ipairs(self.views) do
    table.insert(t, view)
  end
  if self.a then self.a:get_children(t) end
  if self.b then self.b:get_children(t) end
  return t
end


-- return the width including the padding space and separately
-- the padding space itself
local function get_scroll_button_width()
  local w = style.icon_font:get_width(">")
  local pad = w
  return w + 2 * pad, pad
end


function Node:get_divider_overlapping_point(px, py)
  if self.type ~= "leaf" then
    local axis = self.type == "hsplit" and "x" or "y"
    if self.a:is_resizable(axis) and self.b:is_resizable(axis) then
      local p = 6
      local x, y, w, h = self:get_divider_rect()
      x, y = x - p, y - p
      w, h = w + p * 2, h + p * 2
      if px > x and py > y and px < x + w and py < y + h then
        return self
      end
    end
    return self.a:get_divider_overlapping_point(px, py)
        or self.b:get_divider_overlapping_point(px, py)
  end
end


function Node:get_visible_tabs_number()
  return math.min(#self.views - self.tab_offset + 1, config.max_tabs)
end


function Node:get_tab_overlapping_point(px, py)
  if not self:should_show_tabs() then return nil end
  local tabs_number = self:get_visible_tabs_number()
  local x1, y1, w, h = self:get_tab_rect(self.tab_offset)
  local x2, y2 = self:get_tab_rect(self.tab_offset + tabs_number)
  if px >= x1 and py >= y1 and px < x2 and py < y1 + h then
    return math.floor((px - x1) / w) + self.tab_offset
  end
end


function Node:should_show_tabs()
  if self.locked then return false end
  local dn = core.root_view.dragged_node
  if #self.views > 1
     or (dn and dn.dragging) then -- show tabs while dragging
    return true
  elseif config.always_show_tabs then
    return not self.views[1]:is(EmptyView)
  end
  return false
end


local function close_button_location(x, w)
  local cw = style.icon_font:get_width("C")
  local pad = style.padding.y
  return x + w - pad - cw, cw, pad
end


function Node:get_scroll_button_index(px, py)
  if #self.views == 1 then return end
  for i = 1, 2 do
    local x, y, w, h = self:get_scroll_button_rect(i)
    if px >= x and px < x + w and py >= y and py < y + h then
      return i
    end
  end
end


function Node:tab_hovered_update(px, py)
  local tab_index = self:get_tab_overlapping_point(px, py)
  self.hovered_tab = tab_index
  self.hovered_close = 0
  self.hovered_scroll_button = 0
  if tab_index then
    local x, y, w, h = self:get_tab_rect(tab_index)
    local cx, cw = close_button_location(x, w)
    if px >= cx and px < cx + cw and py >= y and py < y + h and config.tab_close_button then
      self.hovered_close = tab_index
    end
  else
    self.hovered_scroll_button = self:get_scroll_button_index(px, py) or 0
  end
end


function Node:get_child_overlapping_point(x, y)
  local child
  if self.type == "leaf" then
    return self
  elseif self.type == "hsplit" then
    child = (x < self.b.position.x) and self.a or self.b
  elseif self.type == "vsplit" then
    child = (y < self.b.position.y) and self.a or self.b
  end
  return child:get_child_overlapping_point(x, y)
end


function Node:get_scroll_button_rect(index)
  local w, pad = get_scroll_button_width()
  local h = style.font:get_height() + style.padding.y * 2
  local x = self.position.x + (index == 1 and 0 or self.size.x - w)
  return x, self.position.y, w, h, pad
end


function Node:get_tab_rect(idx)
  local sbw = get_scroll_button_width()
  local maxw = self.size.x - 2 * sbw
  local x0 = self.position.x + sbw
  local x1 = x0 + common.clamp(self.tab_width * (idx - 1) - self.tab_shift, 0, maxw)
  local x2 = x0 + common.clamp(self.tab_width * idx - self.tab_shift, 0, maxw)
  local h = style.font:get_height() + style.padding.y * 2
  return x1, self.position.y, x2 - x1, h
end


function Node:get_divider_rect()
  local x, y = self.position.x, self.position.y
  if self.type == "hsplit" then
    return x + self.a.size.x, y, style.divider_size, self.size.y
  elseif self.type == "vsplit" then
    return x, y + self.a.size.y, self.size.x, style.divider_size
  end
end


-- Return two values for x and y axis and each of them is either falsy or a number.
-- A falsy value indicate no fixed size along the corresponding direction.
function Node:get_locked_size()
  if self.type == "leaf" then
    if self.locked then
      local size = self.active_view.size
      -- The values below should be either a falsy value or a number
      local sx = (self.locked and self.locked.x) and size.x
      local sy = (self.locked and self.locked.y) and size.y
      return sx, sy
    end
  else
    local x1, y1 = self.a:get_locked_size()
    local x2, y2 = self.b:get_locked_size()
    -- The values below should be either a falsy value or a number
    local sx, sy
    if self.type == 'hsplit' then
      if x1 and x2 then
        local dsx = (x1 < 1 or x2 < 1) and 0 or style.divider_size
        sx = x1 + x2 + dsx
      end
      sy = y1 or y2
    else
      if y1 and y2 then
        local dsy = (y1 < 1 or y2 < 1) and 0 or style.divider_size
        sy = y1 + y2 + dsy
      end
      sx = x1 or x2
    end
    return sx, sy
  end
end


local function copy_position_and_size(dst, src)
  dst.position.x, dst.position.y = src.position.x, src.position.y
  dst.size.x, dst.size.y = src.size.x, src.size.y
end


-- calculating the sizes is the same for hsplits and vsplits, except the x/y
-- axis are swapped; this function lets us use the same code for both
local function calc_split_sizes(self, x, y, x1, x2, y1, y2)
  local ds = ((x1 and x1 < 1) or (x2 and x2 < 1)) and 0 or style.divider_size
  local n = x1 and x1 + ds or (x2 and self.size[x] - x2 or math.floor(self.size[x] * self.divider))
  self.a.position[x] = self.position[x]
  self.a.position[y] = self.position[y]
  self.a.size[x] = n - ds
  self.a.size[y] = self.size[y]
  self.b.position[x] = self.position[x] + n
  self.b.position[y] = self.position[y]
  self.b.size[x] = self.size[x] - n
  self.b.size[y] = self.size[y]
end


function Node:update_layout()
  if self.type == "leaf" then
    local av = self.active_view
    if self:should_show_tabs() then
      local _, _, _, th = self:get_tab_rect(1)
      av.position.x, av.position.y = self.position.x, self.position.y + th
      av.size.x, av.size.y = self.size.x, self.size.y - th
    else
      copy_position_and_size(av, self)
    end
  else
    local x1, y1 = self.a:get_locked_size()
    local x2, y2 = self.b:get_locked_size()
    if self.type == "hsplit" then
      calc_split_sizes(self, "x", "y", x1, x2)
    elseif self.type == "vsplit" then
      calc_split_sizes(self, "y", "x", y1, y2)
    end
    self.a:update_layout()
    self.b:update_layout()
  end
end


function Node:scroll_tabs_to_visible()
  local index = self:get_view_idx(self.active_view)
  if index then
    local tabs_number = self:get_visible_tabs_number()
    if self.tab_offset > index then
      self.tab_offset = index
    elseif self.tab_offset + tabs_number - 1 < index then
      self.tab_offset = index - tabs_number + 1
    elseif tabs_number < config.max_tabs and self.tab_offset > 1 then
      self.tab_offset = #self.views - config.max_tabs + 1
    end
  end
end


function Node:scroll_tabs(dir)
  local view_index = self:get_view_idx(self.active_view)
  if dir == 1 then
    if self.tab_offset > 1 then
      self.tab_offset = self.tab_offset - 1
      local last_index = self.tab_offset + self:get_visible_tabs_number() - 1
      if view_index > last_index then
        self:set_active_view(self.views[last_index])
      end
    end
  elseif dir == 2 then
    local tabs_number = self:get_visible_tabs_number()
    if self.tab_offset + tabs_number - 1 < #self.views then
      self.tab_offset = self.tab_offset + 1
      local view_index = self:get_view_idx(self.active_view)
      if view_index < self.tab_offset then
        self:set_active_view(self.views[self.tab_offset])
      end
    end
  end
end


function Node:target_tab_width()
  local n = self:get_visible_tabs_number()
  local w = self.size.x - get_scroll_button_width() * 2
  return common.clamp(style.tab_width, w / config.max_tabs, w / n)
end


function Node:update()
  if self.type == "leaf" then
    self:scroll_tabs_to_visible()
    for _, view in ipairs(self.views) do
      view:update()
    end
    self:tab_hovered_update(self.hovered.x, self.hovered.y)
    local tab_width = self:target_tab_width()
    self:move_towards("tab_shift", tab_width * (self.tab_offset - 1))
    self:move_towards("tab_width", tab_width)
  else
    self.a:update()
    self.b:update()
  end
end

function Node:draw_tab(text, is_active, is_hovered, is_close_hovered, x, y, w, h, standalone)
  local ds = style.divider_size
  local dots_width = style.font:get_width("…")
  local color = style.dim
  local padding_y = style.padding.y
  renderer.draw_rect(x + w, y + padding_y, ds, h - padding_y * 2, style.dim)
  if standalone then
    renderer.draw_rect(x-1, y-1, w+2, h+2, style.background2)
  end
  if is_active then
    color = style.text
    renderer.draw_rect(x, y, w, h, style.background)
    renderer.draw_rect(x + w, y, ds, h, style.divider)
    renderer.draw_rect(x - ds, y, ds, h, style.divider)
  end
  local cx, cw, cspace = close_button_location(x, w)
  local show_close_button = ((is_active or is_hovered) and not standalone and config.tab_close_button)
  if show_close_button then
    local close_style = is_close_hovered and style.text or style.dim
    common.draw_text(style.icon_font, close_style, "C", nil, cx, y, 0, h)
  end
  if is_hovered then
    color = style.text
  end
  local padx = style.padding.x
  -- Normally we should substract "cspace" from text_avail_width and from the
  -- clipping width. It is the padding space we give to the left and right of the
  -- close button. However, since we are using dots to terminate filenames, we
  -- choose to ignore "cspace" accepting that the text can possibly "touch" the
  -- close button.
  local text_avail_width = cx - x - padx
  core.push_clip_rect(x, y, cx - x, h)
  x, w = x + padx, w - padx * 2
  local align = "center"
  if style.font:get_width(text) > text_avail_width then
    align = "left"
    for i = 1, #text do
      local reduced_text = text:sub(1, #text - i)
      if style.font:get_width(reduced_text) + dots_width <= text_avail_width then
        text = reduced_text .. "…"
        break
      end
    end
  end
  common.draw_text(style.font, color, text, align, x, y, w, h)
  core.pop_clip_rect()
end

function Node:draw_tabs()
  local x, y, w, h, scroll_padding = self:get_scroll_button_rect(1)
  local ds = style.divider_size
  local dots_width = style.font:get_width("…")
  core.push_clip_rect(x, y, self.size.x, h)
  renderer.draw_rect(x, y, self.size.x, h, style.background2)
  renderer.draw_rect(x, y + h - ds, self.size.x, ds, style.divider)

  if self.tab_offset > 1 then
    local button_style = self.hovered_scroll_button == 1 and style.text or style.dim
    common.draw_text(style.icon_font, button_style, "<", nil, x + scroll_padding, y, 0, h)
  end

  local tabs_number = self:get_visible_tabs_number()
  if #self.views > self.tab_offset + tabs_number - 1 then
    local xrb, yrb, wrb = self:get_scroll_button_rect(2)
    local button_style = self.hovered_scroll_button == 2 and style.text or style.dim
    common.draw_text(style.icon_font, button_style, ">", nil, xrb + scroll_padding, yrb, 0, h)
  end

  for i = self.tab_offset, self.tab_offset + tabs_number - 1 do
    local view = self.views[i]
    local x, y, w, h = self:get_tab_rect(i)
    self:draw_tab(view:get_name(), view == self.active_view,
                  i == self.hovered_tab, i == self.hovered_close,
                  x, y, w, h)
  end

  core.pop_clip_rect()
end


function Node:draw()
  if self.type == "leaf" then
    if self:should_show_tabs() then
      self:draw_tabs()
    end
    local pos, size = self.active_view.position, self.active_view.size
    core.push_clip_rect(pos.x, pos.y, size.x, size.y)
    self.active_view:draw()
    core.pop_clip_rect()
  else
    local x, y, w, h = self:get_divider_rect()
    renderer.draw_rect(x, y, w, h, style.divider)
    self:propagate("draw")
  end
end


function Node:is_empty()
  if self.type == "leaf" then
    return #self.views == 0 or (#self.views == 1 and self.views[1]:is(EmptyView))
  else
    return self.a:is_empty() and self.b:is_empty()
  end
end


function Node:close_all_docviews(keep_active)
  local node_active_view = self.active_view
  local lost_active_view = false
  if self.type == "leaf" then
    local i = 1
    while i <= #self.views do
      local view = self.views[i]
      if view.context == "session" and (not keep_active or view ~= self.active_view) then
        table.remove(self.views, i)
        if view == node_active_view then
          lost_active_view = true
        end
      else
        i = i + 1
      end
    end
    self.tab_offset = 1
    if #self.views == 0 and self.is_primary_node then
      -- if we are not the primary view and we had the active view it doesn't
      -- matter to reattribute the active view because, within the close_all_docviews
      -- top call, the primary node will take the active view anyway.
      -- Set the empty view and takes the active view.
      self:add_view(EmptyView())
    elseif #self.views > 0 and lost_active_view then
      -- In practice we never get there but if a view remain we need
      -- to reset the Node's active view.
      self:set_active_view(self.views[1])
    end
  else
    self.a:close_all_docviews(keep_active)
    self.b:close_all_docviews(keep_active)
    if self.a:is_empty() and not self.a.is_primary_node then
      self:consume(self.b)
    elseif self.b:is_empty() and not self.b.is_primary_node then
      self:consume(self.a)
    end
  end
end

-- Returns true for nodes that accept either "proportional" resizes (based on the
-- node.divider) or "locked" resizable nodes (along the resize axis).
function Node:is_resizable(axis)
  if self.type == 'leaf' then
    return not self.locked or not self.locked[axis] or self.resizable
  else
    local a_resizable = self.a:is_resizable(axis)
    local b_resizable = self.b:is_resizable(axis)
    return a_resizable and b_resizable
  end
end


-- Return true iff it is a locked pane along the rezise axis and is
-- declared "resizable".
function Node:is_locked_resizable(axis)
  return self.locked and self.locked[axis] and self.resizable
end


function Node:resize(axis, value)
  -- the application works fine with non-integer values but to have pixel-perfect
  -- placements of view elements, like the scrollbar, we round the value to be
  -- an integer.
  value = math.floor(value)
  if self.type == 'leaf' then
    -- If it is not locked we don't accept the
    -- resize operation here because for proportional panes the resize is
    -- done using the "divider" value of the parent node.
    if self:is_locked_resizable(axis) then
      return self.active_view:set_target_size(axis, value)
    end
  else
    if self.type == (axis == "x" and "hsplit" or "vsplit") then
      -- we are resizing a node that is splitted along the resize axis
      if self.a:is_locked_resizable(axis) and self.b:is_locked_resizable(axis) then
        local rem_value = value - self.a.size[axis]
        if rem_value >= 0 then
          return self.b.active_view:set_target_size(axis, rem_value)
        else
          self.b.active_view:set_target_size(axis, 0)
          return self.a.active_view:set_target_size(axis, value)
        end
      end
    else
      -- we are resizing a node that is splitted along the axis perpendicular
      -- to the resize axis
      local a_resizable = self.a:is_resizable(axis)
      local b_resizable = self.b:is_resizable(axis)
      if a_resizable and b_resizable then
        self.a:resize(axis, value)
        self.b:resize(axis, value)
      end
    end
  end
end


function Node:get_split_type(mouse_x, mouse_y)
  local x, y = self.position.x, self.position.y
  local w, h = self.size.x, self.size.y
  local _, _, _, tab_h = self:get_scroll_button_rect(1)
  y = y + tab_h
  h = h - tab_h

  local local_mouse_x = mouse_x - x
  local local_mouse_y = mouse_y - y
  
  if local_mouse_y < 0 then
    return "tab"
  else
    local left_pct = local_mouse_x * 100 / w
    local top_pct = local_mouse_y * 100 / h
    if left_pct <= 30 then
      return "left"
    elseif left_pct >= 70 then
      return "right"
    elseif top_pct <= 30 then
      return "up"
    elseif top_pct >= 70 then
      return "down"
    end
    return "middle"
  end
end


function Node:get_drag_overlay_tab_position(x, y, dragged_node, dragged_index)
  local tab_index = self:get_tab_overlapping_point(x, y)
  if not tab_index then
    local first_tab_x = self:get_tab_rect(1)
    if x < first_tab_x then
      -- mouse before first visible tab
      tab_index = self.tab_offset or 1
    else
      -- mouse after last visible tab
      tab_index = self:get_visible_tabs_number() + (self.tab_offset - 1 or 0)
    end
  end
  local tab_x, tab_y, tab_w, tab_h = self:get_tab_rect(tab_index)
  if x > tab_x + tab_w / 2 and tab_index <= #self.views then
    -- use next tab
    tab_x = tab_x + tab_w
    tab_index = tab_index + 1
  end
  if self == dragged_node and dragged_index and tab_index > dragged_index then
    -- the tab we are moving is counted in tab_index
    tab_index = tab_index - 1
    tab_x = tab_x - tab_w
  end
  return tab_index, tab_x, tab_y, tab_w, tab_h
end


local RootView = View:extend()

function RootView:new()
  RootView.super.new(self)
  self.root_node = Node()
  self.deferred_draws = {}
  self.mouse = { x = 0, y = 0 }
  self.drag_overlay = { x = 0, y = 0, w = 0, h = 0, visible = false, opacity = 0,
                        base_color = style.drag_overlay,
                        color = { table.unpack(style.drag_overlay) } }
  self.drag_overlay.to = { x = 0, y = 0, w = 0, h = 0 }
  self.drag_overlay_tab = { x = 0, y = 0, w = 0, h = 0, visible = false, opacity = 0,
                            base_color = style.drag_overlay_tab,
                            color = { table.unpack(style.drag_overlay_tab) } }
  self.drag_overlay_tab.to = { x = 0, y = 0, w = 0, h = 0 }
end


function RootView:defer_draw(fn, ...)
  table.insert(self.deferred_draws, 1, { fn = fn, ... })
end


function RootView:get_active_node()
  return self.root_node:get_node_for_view(core.active_view)
end


local function get_primary_node(node)
  if node.is_primary_node then
    return node
  end
  if node.type ~= "leaf" then
    return get_primary_node(node.a) or get_primary_node(node.b)
  end
end


function RootView:get_active_node_default()
  local node = self.root_node:get_node_for_view(core.active_view)
  if node.locked then
    local default_view = self:get_primary_node().views[1]
    assert(default_view, "internal error: cannot find original document node.")
    core.set_active_view(default_view)
    node = self:get_active_node()
  end
  return node
end


function RootView:get_primary_node()
  return get_primary_node(self.root_node)
end


local function select_next_primary_node(node)
  if node.is_primary_node then return end
  if node.type ~= "leaf" then
    return select_next_primary_node(node.a) or select_next_primary_node(node.b)
  else
    local lx, ly = node:get_locked_size()
    if not lx and not ly then
      return node
    end
  end
end


function RootView:select_next_primary_node()
  return select_next_primary_node(self.root_node)
end


function RootView:open_doc(doc)
  local node = self:get_active_node_default()
  for i, view in ipairs(node.views) do
    if view.doc == doc then
      node:set_active_view(node.views[i])
      return view
    end
  end
  local view = DocView(doc)
  node:add_view(view)
  self.root_node:update_layout()
  view:scroll_to_line(view.doc:get_selection(), true, true)
  return view
end


function RootView:close_all_docviews(keep_active)
  self.root_node:close_all_docviews(keep_active)
end


-- Function to intercept mouse pressed events on the active view.
-- Do nothing by default.
function RootView.on_view_mouse_pressed(button, x, y, clicks)
end


function RootView:on_mouse_pressed(button, x, y, clicks)
  local div = self.root_node:get_divider_overlapping_point(x, y)
  if div then
    self.dragged_divider = div
    return true
  end
  local node = self.root_node:get_child_overlapping_point(x, y)
  if node.hovered_scroll_button > 0 then
    node:scroll_tabs(node.hovered_scroll_button)
    return true
  end
  local idx = node:get_tab_overlapping_point(x, y)
  if idx then
    if button == "middle" or node.hovered_close == idx then
      node:close_view(self.root_node, node.views[idx])
      return true
    else
      if button == "left" then
        self.dragged_node = { node = node, idx = idx, dragging = false, drag_start_x = x, drag_start_y = y}
      end
      node:set_active_view(node.views[idx])
      return true
    end
  elseif not self.dragged_node then -- avoid sending on_mouse_pressed events when dragging tabs
    core.set_active_view(node.active_view)
    if not self.on_view_mouse_pressed(button, x, y, clicks) then
      return node.active_view:on_mouse_pressed(button, x, y, clicks)
    end
  end
end


function RootView:get_overlay_base_color(overlay)
  if overlay == self.drag_overlay then
    return style.drag_overlay
  else
    return style.drag_overlay_tab
  end
end


function RootView:set_show_overlay(overlay, status)
  overlay.visible = status
  if status then -- reset colors
    -- reload base_color
    overlay.base_color = self:get_overlay_base_color(overlay)
    overlay.color[1] = overlay.base_color[1]
    overlay.color[2] = overlay.base_color[2]
    overlay.color[3] = overlay.base_color[3]
    overlay.color[4] = overlay.base_color[4]
    overlay.opacity = 0
  end
end


function RootView:on_mouse_released(button, x, y, ...)
  if self.dragged_divider then
    self.dragged_divider = nil
  end
  if self.dragged_node then
    if button == "left" then
      if self.dragged_node.dragging then
        local node = self.root_node:get_child_overlapping_point(self.mouse.x, self.mouse.y)
        local dragged_node = self.dragged_node.node

        if node and not node.locked
           -- don't do anything if dragging onto own node, with only one view
           and (node ~= dragged_node or #node.views > 1) then
          local split_type = node:get_split_type(self.mouse.x, self.mouse.y)
          local view = dragged_node.views[self.dragged_node.idx]

          if split_type ~= "middle" and split_type ~= "tab" then -- needs splitting
            local new_node = node:split(split_type)
            self.root_node:get_node_for_view(view):remove_view(self.root_node, view)
            new_node:add_view(view)
          elseif split_type == "middle" and node ~= dragged_node then -- move to other node
            dragged_node:remove_view(self.root_node, view)
            node:add_view(view)
            self.root_node:get_node_for_view(view):set_active_view(view)
          elseif split_type == "tab" then -- move besides other tabs
            local tab_index = node:get_drag_overlay_tab_position(self.mouse.x, self.mouse.y, dragged_node, self.dragged_node.idx)
            dragged_node:remove_view(self.root_node, view)
            node:add_view(view, tab_index)
            self.root_node:get_node_for_view(view):set_active_view(view)
          end
          self.root_node:update_layout()
          core.redraw = true
        end
      end
      self:set_show_overlay(self.drag_overlay, false)
      self:set_show_overlay(self.drag_overlay_tab, false)
      if self.dragged_node and self.dragged_node.dragging then
        core.request_cursor("arrow")
      end
      self.dragged_node = nil
    end
  else -- avoid sending on_mouse_released events when dragging tabs
    self.root_node:on_mouse_released(button, x, y, ...)
  end
end


local function resize_child_node(node, axis, value, delta)
  local accept_resize = node.a:resize(axis, value)
  if not accept_resize then
    accept_resize = node.b:resize(axis, node.size[axis] - value)
  end
  if not accept_resize then
    node.divider = node.divider + delta / node.size[axis]
  end
end


function RootView:on_mouse_moved(x, y, dx, dy)
  if core.active_view == core.nag_view then
    core.request_cursor("arrow")
    core.active_view:on_mouse_moved(x, y, dx, dy)
    return
  end

  if self.dragged_divider then
    local node = self.dragged_divider
    if node.type == "hsplit" then
      x = common.clamp(x, 0, self.root_node.size.x * 0.95)
      resize_child_node(node, "x", x, dx)
    elseif node.type == "vsplit" then
      y = common.clamp(y, 0, self.root_node.size.y * 0.95)
      resize_child_node(node, "y", y, dy)
    end
    node.divider = common.clamp(node.divider, 0.01, 0.99)
    return
  end

  self.mouse.x, self.mouse.y = x, y

  local dn = self.dragged_node
  if dn and not dn.dragging then
    -- start dragging only after enough movement
    dn.dragging = common.distance(x, y, dn.drag_start_x, dn.drag_start_y) > style.tab_width * .05
    if dn.dragging then
      core.request_cursor("hand")
    end
  end

  -- avoid sending on_mouse_moved events when dragging tabs
  if dn then return end

  self.root_node:on_mouse_moved(x, y, dx, dy)

  self.overlapping_node = self.root_node:get_child_overlapping_point(x, y)
  
  local div = self.root_node:get_divider_overlapping_point(x, y)
  local tab_index = self.overlapping_node and self.overlapping_node:get_tab_overlapping_point(x, y)
  if self.overlapping_node and self.overlapping_node:get_scroll_button_index(x, y) then
    core.request_cursor("arrow")
  elseif div then
    core.request_cursor(div.type == "hsplit" and "sizeh" or "sizev")
  elseif tab_index then
    core.request_cursor("arrow")
<<<<<<< HEAD
  elseif self.overlapping_node then
    core.request_cursor(self.overlapping_node.active_view.cursor)
=======
  elseif node then
    core.request_cursor(node.active_view.cursor)
>>>>>>> 43a6e211
  end
end


function RootView:on_mouse_wheel(...)
  local x, y = self.mouse.x, self.mouse.y
  local node = self.root_node:get_child_overlapping_point(x, y)
  return node.active_view:on_mouse_wheel(...)
end


function RootView:on_text_input(...)
  core.active_view:on_text_input(...)
end


function RootView:on_focus_lost(...)
  -- We force a redraw so documents can redraw without the cursor.
  core.redraw = true
end


function RootView:interpolate_drag_overlay(overlay)
  self:move_towards(overlay, "x", overlay.to.x)
  self:move_towards(overlay, "y", overlay.to.y)
  self:move_towards(overlay, "w", overlay.to.w)
  self:move_towards(overlay, "h", overlay.to.h)

  self:move_towards(overlay, "opacity", overlay.visible and 100 or 0)
  overlay.color[4] = overlay.base_color[4] * overlay.opacity / 100
end


function RootView:update()
  copy_position_and_size(self.root_node, self)
  self.root_node:update()
  self.root_node:update_layout()

  self:update_drag_overlay()
  self:interpolate_drag_overlay(self.drag_overlay)
  self:interpolate_drag_overlay(self.drag_overlay_tab)
end


function RootView:set_drag_overlay(overlay, x, y, w, h, immediate)
  overlay.to.x = x
  overlay.to.y = y
  overlay.to.w = w
  overlay.to.h = h
  if immediate then
    overlay.x = x
    overlay.y = y
    overlay.w = w
    overlay.h = h
  end
  if not overlay.visible then
    self:set_show_overlay(overlay, true)
  end
end


local function get_split_sizes(split_type, x, y, w, h)
  if split_type == "left" then
    w = w * .5
  elseif split_type == "right" then
    x = x + w * .5
    w = w * .5
  elseif split_type == "up" then
    h = h * .5
  elseif split_type == "down" then
    y = y + h * .5
    h = h * .5
  end
  return x, y, w, h
end


function RootView:update_drag_overlay()
  if not (self.dragged_node and self.dragged_node.dragging) then return end
  local over = self.root_node:get_child_overlapping_point(self.mouse.x, self.mouse.y)
  if over and not over.locked then
    local _, _, _, tab_h = over:get_scroll_button_rect(1)
    local x, y = over.position.x, over.position.y
    local w, h = over.size.x, over.size.y
    local split_type = over:get_split_type(self.mouse.x, self.mouse.y)

    if split_type == "tab" and (over ~= self.dragged_node.node or #over.views > 1) then
      local tab_index, tab_x, tab_y, tab_w, tab_h = over:get_drag_overlay_tab_position(self.mouse.x, self.mouse.y)
      self:set_drag_overlay(self.drag_overlay_tab,
                           tab_x + (tab_index and 0 or tab_w), tab_y,
                           style.caret_width, tab_h,
                           -- avoid showing tab overlay moving between nodes
                           over ~= self.drag_overlay_tab.last_over)
      self:set_show_overlay(self.drag_overlay, false)
      self.drag_overlay_tab.last_over = over
    else
      if (over ~= self.dragged_node.node or #over.views > 1) then
        y = y + tab_h
        h = h - tab_h
        x, y, w, h = get_split_sizes(split_type, x, y, w, h)
      end
      self:set_drag_overlay(self.drag_overlay, x, y, w, h)
      self:set_show_overlay(self.drag_overlay_tab, false)
    end
  else
    self:set_show_overlay(self.drag_overlay, false)
    self:set_show_overlay(self.drag_overlay_tab, false)
  end
end


function RootView:draw_grabbed_tab()
  local dn = self.dragged_node
  local _,_, w, h = dn.node:get_tab_rect(dn.idx)
  local x = self.mouse.x - w / 2
  local y = self.mouse.y - h / 2
  local text = dn.node.views[dn.idx] and dn.node.views[dn.idx]:get_name() or ""
  self.root_node:draw_tab(text, true, true, false, x, y, w, h, true)
end


function RootView:draw_drag_overlay(ov)
  if ov.opacity > 0 then
    renderer.draw_rect(ov.x, ov.y, ov.w, ov.h, ov.color)
  end
end


function RootView:draw()
  self.root_node:draw()
  while #self.deferred_draws > 0 do
    local t = table.remove(self.deferred_draws)
    t.fn(table.unpack(t))
  end

  self:draw_drag_overlay(self.drag_overlay)
  self:draw_drag_overlay(self.drag_overlay_tab)
  if self.dragged_node and self.dragged_node.dragging then
    self:draw_grabbed_tab()
  end
  if core.cursor_change_req then
    system.set_cursor(core.cursor_change_req)
    core.cursor_change_req = nil
  end
end


return RootView<|MERGE_RESOLUTION|>--- conflicted
+++ resolved
@@ -1034,13 +1034,8 @@
     core.request_cursor(div.type == "hsplit" and "sizeh" or "sizev")
   elseif tab_index then
     core.request_cursor("arrow")
-<<<<<<< HEAD
   elseif self.overlapping_node then
     core.request_cursor(self.overlapping_node.active_view.cursor)
-=======
-  elseif node then
-    core.request_cursor(node.active_view.cursor)
->>>>>>> 43a6e211
   end
 end
 
