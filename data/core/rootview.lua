--- conflicted
+++ resolved
@@ -941,7 +941,6 @@
     end
   elseif not self.dragged_node then -- avoid sending on_mouse_pressed events when dragging tabs
     core.set_active_view(node.active_view)
-<<<<<<< HEAD
     local in_gutter = node:in_tab_area_gutter(x, y)
     if in_gutter and button == "left" and clicks == 2 then
       -- if the user double clicks inside the tab gutter, make a new document
@@ -949,13 +948,8 @@
       return true
     end
     if not node:in_tab_area(x, y) then
-      if not self.on_view_mouse_pressed(button, x, y, clicks) then
-        return node.active_view:on_mouse_pressed(button, x, y, clicks)
-      end
-    end
-=======
-    return self.on_view_mouse_pressed(button, x, y, clicks) or node.active_view:on_mouse_pressed(button, x, y, clicks)
->>>>>>> 5029e2ce
+      return self.on_view_mouse_pressed(button, x, y, clicks) or node.active_view:on_mouse_pressed(button, x, y, clicks)
+    end
   end
 end
 
