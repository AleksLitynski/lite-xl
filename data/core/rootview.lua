--- conflicted
+++ resolved
@@ -4,816 +4,7 @@
 local Node = require "core.node"
 local View = require "core.view"
 local DocView = require "core.docview"
-<<<<<<< HEAD
-local EmptyView = require "core.emptyview"
 local command = require "core.command"
-
-
-local Node = Object:extend()
-
-function Node:new(type)
-  self.type = type or "leaf"
-  self.position = { x = 0, y = 0 }
-  self.size = { x = 0, y = 0 }
-  self.views = {}
-  self.divider = 0.5
-  self.hovered = {x = -1, y = -1 }
-  self.hovered_close = 0
-  self.tab_shift = 0
-  self.tab_offset = 1
-  self.tab_width = style.tab_width
-  self.move_towards = View.move_towards
-  if self.type == "leaf" then
-    self:add_view(EmptyView())
-  end
-end
-
-
-function Node:propagate(fn, ...)
-  self.a[fn](self.a, ...)
-  self.b[fn](self.b, ...)
-end
-
-
-function Node:on_mouse_moved(x, y, ...)
-  if self.type == "leaf" then
-    self.hovered.x, self.hovered.y = x, y
-    self.active_view:on_mouse_moved(x, y, ...)
-  else
-    self:propagate("on_mouse_moved", x, y, ...)
-  end
-end
-
-
-function Node:on_mouse_released(...)
-  if self.type == "leaf" then
-    self.active_view:on_mouse_released(...)
-  else
-    self:propagate("on_mouse_released", ...)
-  end
-end
-
-
-function Node:consume(node)
-  for k, _ in pairs(self) do self[k] = nil end
-  for k, v in pairs(node) do self[k] = v   end
-end
-
-
-local type_map = { up="vsplit", down="vsplit", left="hsplit", right="hsplit" }
-
--- The "locked" argument below should be in the form {x = <boolean>, y = <boolean>}
--- and it indicates if the node want to have a fixed size along the axis where the
--- boolean is true. If not it will be expanded to take all the available space.
--- The "resizable" flag indicates if, along the "locked" axis the node can be resized
--- by the user. If the node is marked as resizable their view should provide a
--- set_target_size method.
-function Node:split(dir, view, locked, resizable)
-  assert(self.type == "leaf", "Tried to split non-leaf node")
-  local node_type = assert(type_map[dir], "Invalid direction")
-  local last_active = core.active_view
-  local child = Node()
-  child:consume(self)
-  self:consume(Node(node_type))
-  self.a = child
-  self.b = Node()
-  if view then self.b:add_view(view) end
-  if locked then
-    assert(type(locked) == 'table')
-    self.b.locked = locked
-    self.b.resizable = resizable or false
-    core.set_active_view(last_active)
-  end
-  if dir == "up" or dir == "left" then
-    self.a, self.b = self.b, self.a
-    return self.a
-  end
-  return self.b
-end
-
-function Node:remove_view(root, view)
-  if #self.views > 1 then
-    local idx = self:get_view_idx(view)
-    if idx < self.tab_offset then
-      self.tab_offset = self.tab_offset - 1
-    end
-    table.remove(self.views, idx)
-
-    -- if closing this tab left less than the desired number of tabs visible
-    -- scroll in from the left to expose the desired number of tabs
-    if self:get_visible_tabs_number() < config.max_tabs then
-      self.tab_offset = math.max(
-        self.tab_offset - (config.max_tabs - self:get_visible_tabs_number()),
-        1)
-    end
-
-    if self.active_view == view then
-      self:set_active_view(self.views[idx] or self.views[#self.views])
-    end
-  else
-    local parent = self:get_parent_node(root)
-    local is_a = (parent.a == self)
-    local other = parent[is_a and "b" or "a"]
-    local locked_size_x, locked_size_y = other:get_locked_size()
-    local locked_size
-    if parent.type == "hsplit" then
-      locked_size = locked_size_x
-    else
-      locked_size = locked_size_y
-    end
-    local next_primary
-    if self.is_primary_node then
-      next_primary = core.root_view:select_next_primary_node()
-    end
-    if locked_size or (self.is_primary_node and not next_primary) then
-      self.views = {}
-      self:add_view(EmptyView())
-    else
-      if other == next_primary then
-        next_primary = parent
-      end
-      parent:consume(other)
-      local p = parent
-      while p.type ~= "leaf" do
-        p = p[is_a and "a" or "b"]
-      end
-      p:set_active_view(p.active_view)
-      if self.is_primary_node then
-        next_primary.is_primary_node = true
-      end
-    end
-  end
-  core.last_active_view = nil
-end
-
-function Node:close_view(root, view)
-  local do_close = function()
-    self:remove_view(root, view)
-  end
-  view:try_close(do_close)
-end
-
-
-function Node:close_active_view(root)
-  self:close_view(root, self.active_view)
-end
-
-
-function Node:add_view(view, idx)
-  assert(self.type == "leaf", "Tried to add view to non-leaf node")
-  assert(not self.locked, "Tried to add view to locked node")
-  if self.views[1] and self.views[1]:is(EmptyView) then
-    table.remove(self.views)
-  end
-  table.insert(self.views, idx or (#self.views + 1), view)
-  self:set_active_view(view)
-end
-
-
-function Node:set_active_view(view)
-  assert(self.type == "leaf", "Tried to set active view on non-leaf node")
-  self.active_view = view
-  core.set_active_view(view)
-  self:scroll_tabs_to_visible()
-end
-
-
-function Node:get_view_idx(view)
-  for i, v in ipairs(self.views) do
-    if v == view then return i end
-  end
-end
-
-
-function Node:get_node_for_view(view)
-  for _, v in ipairs(self.views) do
-    if v == view then return self end
-  end
-  if self.type ~= "leaf" then
-    return self.a:get_node_for_view(view) or self.b:get_node_for_view(view)
-  end
-end
-
-
-function Node:get_parent_node(root)
-  if root.a == self or root.b == self then
-    return root
-  elseif root.type ~= "leaf" then
-    return self:get_parent_node(root.a) or self:get_parent_node(root.b)
-  end
-end
-
-
-function Node:get_children(t)
-  t = t or {}
-  for _, view in ipairs(self.views) do
-    table.insert(t, view)
-  end
-  if self.a then self.a:get_children(t) end
-  if self.b then self.b:get_children(t) end
-  return t
-end
-
-
--- return the width including the padding space and separately
--- the padding space itself
-local function get_scroll_button_width()
-  local w = style.icon_font:get_width(">")
-  local pad = w
-  return w + 2 * pad, pad
-end
-
-
-function Node:get_divider_overlapping_point(px, py)
-  if self.type ~= "leaf" then
-    local axis = self.type == "hsplit" and "x" or "y"
-    if self.a:is_resizable(axis) and self.b:is_resizable(axis) then
-      local p = 6
-      local x, y, w, h = self:get_divider_rect()
-      x, y = x - p, y - p
-      w, h = w + p * 2, h + p * 2
-      if px > x and py > y and px < x + w and py < y + h then
-        return self
-      end
-    end
-    return self.a:get_divider_overlapping_point(px, py)
-        or self.b:get_divider_overlapping_point(px, py)
-  end
-end
-
-
-function Node:get_visible_tabs_number()
-  return math.min(#self.views - self.tab_offset + 1, config.max_tabs)
-end
-
-function Node:in_tab_area(x, y)
-  -- The top Node:tab_height() pixels of each view contain it's tab bar
-  -- This function returns true if the given (x, y) coordinates are in the tab
-  -- bar
-  if not self:should_show_tabs() then return false end
-
-  -- Simple rectangular bounds check
-  local in_bounds_left = x >= self.position.x
-  local in_bounds_right = x < self.size.x + self.position.x
-  local in_bounds_top = y >= self.position.y
-  local in_bounds_bottom = y < self.position.y + self:tab_height()
-
-  return in_bounds_left and in_bounds_right and in_bounds_top and in_bounds_bottom
-end
-
-function Node:in_tab_scroll_button(x, y)
-  -- if more than config.max_tabs are open, we show a scroll button at each
-  -- end of the tab bar that the user can clicks to scroll through the tabs.
-  if not self:should_show_tabs() then return false end
-  if not self:in_tab_area(x, y) then return false end
-
-  local scroll_button_width = get_scroll_button_width()
-  local in_scroll_button = self.position.x + scroll_button_width > x -- left button
-  -- the right scroll button only counts if we overflow to the right. Left always counts
-  if self:tabs_overflow_end() then
-    in_scroll_button = in_scroll_button
-      or self.position.x + self.size.x - scroll_button_width <= x
-  end
-  return in_scroll_button
-
-end
-
-function Node:in_tab(x, y)
-  -- Thin wrapper around get_tab_overlapping_point that returns true
-  -- if (x, y) are inside a tab, else false
-  if not self:should_show_tabs() then return false end
-  if self:get_tab_overlapping_point(x, y) ~= nil then
-    return true
-  else
-    return false
-  end
-end
-
-function Node:in_tab_area_gutter(x, y)
-  if not self:should_show_tabs() then return false end
-
-  return self:in_tab_area(x, y) -- Are we anywhere in the tab bar,
-    and not self:in_tab(x, y) -- but not in a tab,
-    and not self:in_tab_scroll_button(x, y) -- and not in a tab scroll button?
-end
-
-function Node:get_tab_overlapping_point(px, py)
-  if not self:should_show_tabs() then return nil end
-  local tabs_number = self:get_visible_tabs_number()
-  local x1, y1, w, h = self:get_tab_rect(self.tab_offset)
-  local x2, y2 = self:get_tab_rect(self.tab_offset + tabs_number)
-  if px >= x1 and py >= y1 and px < x2 and py < y1 + h then
-    return math.floor((px - x1) / w) + self.tab_offset
-  end
-end
-
-function Node:tab_height()
-  -- the height of the tab bar
-  return style.font:get_height() + style.padding.y * 2
-end
-
-function Node:tabs_overflow_start()
-  -- If there are more tabs overflowing to the left
-  return self.tab_offset > 1
-end
-
-function Node:tabs_overflow_end()
-  -- If there are more tabs overflowing to the right
-  local tabs_number = self:get_visible_tabs_number()
-  return self.tab_offset + tabs_number - 1 < #self.views
-end
-
-function Node:should_show_tabs()
-  if self.locked then return false end
-  local dn = core.root_view.dragged_node
-  if #self.views > 1
-     or (dn and dn.dragging) then -- show tabs while dragging
-    return true
-  elseif config.always_show_tabs then
-    return not self.views[1]:is(EmptyView)
-  end
-  return false
-end
-
-
-local function close_button_location(x, w)
-  local cw = style.icon_font:get_width("C")
-  local pad = style.padding.y
-  return x + w - pad - cw, cw, pad
-end
-
-
-function Node:get_scroll_button_index(px, py)
-  for i, visible in ipairs { self:tabs_overflow_start(), self:tabs_overflow_end() } do
-    if visible then
-      local x, y, w, h = self:get_scroll_button_rect(i)
-      if px >= x and px < x + w and py >= y and py < y + h then
-        return i
-      end
-    end
-  end
-end
-
-
-function Node:tab_hovered_update(px, py)
-  local tab_index = self:get_tab_overlapping_point(px, py)
-  self.hovered_tab = tab_index
-  self.hovered_close = 0
-  self.hovered_scroll_button = 0
-  if tab_index then
-    local x, y, w, h = self:get_tab_rect(tab_index)
-    local cx, cw = close_button_location(x, w)
-    if px >= cx and px < cx + cw and py >= y and py < y + h and config.tab_close_button then
-      self.hovered_close = tab_index
-    end
-  else
-    self.hovered_scroll_button = self:get_scroll_button_index(px, py) or 0
-  end
-end
-
-
-function Node:get_child_overlapping_point(x, y)
-  local child
-  if self.type == "leaf" then
-    return self
-  elseif self.type == "hsplit" then
-    child = (x < self.b.position.x) and self.a or self.b
-  elseif self.type == "vsplit" then
-    child = (y < self.b.position.y) and self.a or self.b
-  end
-  return child:get_child_overlapping_point(x, y)
-end
-
-
-function Node:get_scroll_button_rect(index)
-  local w, pad = get_scroll_button_width()
-  local h = self:tab_height()
-  local x = self.position.x + (index == 1 and 0 or self.size.x - w)
-  return x, self.position.y, w, h, pad
-end
-
-
-function Node:get_tab_rect(idx)
-  local sbw = get_scroll_button_width()
-  local maxw = self.size.x - 2 * sbw
-  local x0 = self.position.x + sbw
-  local x1 = x0 + common.clamp(self.tab_width * (idx - 1) - self.tab_shift, 0, maxw)
-  local x2 = x0 + common.clamp(self.tab_width * idx - self.tab_shift, 0, maxw)
-  return x1, self.position.y, x2 - x1, self:tab_height()
-end
-
-
-function Node:get_divider_rect()
-  local x, y = self.position.x, self.position.y
-  if self.type == "hsplit" then
-    return x + self.a.size.x, y, style.divider_size, self.size.y
-  elseif self.type == "vsplit" then
-    return x, y + self.a.size.y, self.size.x, style.divider_size
-  end
-end
-
-
--- Return two values for x and y axis and each of them is either falsy or a number.
--- A falsy value indicate no fixed size along the corresponding direction.
-function Node:get_locked_size()
-  if self.type == "leaf" then
-    if self.locked then
-      local size = self.active_view.size
-      -- The values below should be either a falsy value or a number
-      local sx = (self.locked and self.locked.x) and size.x
-      local sy = (self.locked and self.locked.y) and size.y
-      return sx, sy
-    end
-  else
-    local x1, y1 = self.a:get_locked_size()
-    local x2, y2 = self.b:get_locked_size()
-    -- The values below should be either a falsy value or a number
-    local sx, sy
-    if self.type == 'hsplit' then
-      if x1 and x2 then
-        local dsx = (x1 < 1 or x2 < 1) and 0 or style.divider_size
-        sx = x1 + x2 + dsx
-      end
-      sy = y1 or y2
-    else
-      if y1 and y2 then
-        local dsy = (y1 < 1 or y2 < 1) and 0 or style.divider_size
-        sy = y1 + y2 + dsy
-      end
-      sx = x1 or x2
-    end
-    return sx, sy
-  end
-end
-
-
-local function copy_position_and_size(dst, src)
-  dst.position.x, dst.position.y = src.position.x, src.position.y
-  dst.size.x, dst.size.y = src.size.x, src.size.y
-end
-
-
--- calculating the sizes is the same for hsplits and vsplits, except the x/y
--- axis are swapped; this function lets us use the same code for both
-local function calc_split_sizes(self, x, y, x1, x2, y1, y2)
-  local ds = ((x1 and x1 < 1) or (x2 and x2 < 1)) and 0 or style.divider_size
-  local n = x1 and x1 + ds or (x2 and self.size[x] - x2 or math.floor(self.size[x] * self.divider))
-  self.a.position[x] = self.position[x]
-  self.a.position[y] = self.position[y]
-  self.a.size[x] = n - ds
-  self.a.size[y] = self.size[y]
-  self.b.position[x] = self.position[x] + n
-  self.b.position[y] = self.position[y]
-  self.b.size[x] = self.size[x] - n
-  self.b.size[y] = self.size[y]
-end
-
-
-function Node:update_layout()
-  if self.type == "leaf" then
-    local av = self.active_view
-    if self:should_show_tabs() then
-      local _, _, _, th = self:get_tab_rect(1)
-      av.position.x, av.position.y = self.position.x, self.position.y + th
-      av.size.x, av.size.y = self.size.x, self.size.y - th
-    else
-      copy_position_and_size(av, self)
-    end
-  else
-    local x1, y1 = self.a:get_locked_size()
-    local x2, y2 = self.b:get_locked_size()
-    if self.type == "hsplit" then
-      calc_split_sizes(self, "x", "y", x1, x2)
-    elseif self.type == "vsplit" then
-      calc_split_sizes(self, "y", "x", y1, y2)
-    end
-    self.a:update_layout()
-    self.b:update_layout()
-  end
-end
-
-
-function Node:scroll_tabs_to_visible()
-  local index = self:get_view_idx(self.active_view)
-  if index then
-    local tabs_number = self:get_visible_tabs_number()
-    if self.tab_offset > index then
-      self.tab_offset = index
-    elseif self.tab_offset + tabs_number - 1 < index then
-      self.tab_offset = index - tabs_number + 1
-    elseif tabs_number < config.max_tabs and self.tab_offset > 1 then
-      self.tab_offset = #self.views - config.max_tabs + 1
-    end
-  end
-end
-
-
-function Node:scroll_tabs(dir, switch_tab_at_edge)
-  -- by default, we switch tabs if the active tab is scrolled off the edge
-  -- optionally, allow tabs to be scrolled off the edge
-  if switch_tab_at_edge == nil then switch_tab_at_edge = true end
-
-  local view_index = self:get_view_idx(self.active_view)
-  if dir == 1 then
-    if self:tabs_overflow_start() then
-      self.tab_offset = self.tab_offset - 1
-      local last_index = self.tab_offset + self:get_visible_tabs_number() - 1
-      if switch_tab_at_edge and view_index > last_index then
-        self:set_active_view(self.views[last_index])
-      end
-    end
-  elseif dir == 2 then
-    local tabs_number = self:get_visible_tabs_number()
-    if self:tabs_overflow_end() then
-      self.tab_offset = self.tab_offset + 1
-      local view_index = self:get_view_idx(self.active_view)
-      if switch_tab_at_edge and view_index < self.tab_offset then
-        self:set_active_view(self.views[self.tab_offset])
-      end
-    end
-  end
-end
-
-
-function Node:target_tab_width()
-  local n = self:get_visible_tabs_number()
-  local w = self.size.x - get_scroll_button_width() * 2
-  return common.clamp(style.tab_width, w / config.max_tabs, w / n)
-end
-
-
-function Node:update()
-  if self.type == "leaf" then
-    for _, view in ipairs(self.views) do
-      view:update()
-    end
-    self:tab_hovered_update(self.hovered.x, self.hovered.y)
-    local tab_width = self:target_tab_width()
-    self:move_towards("tab_shift", tab_width * (self.tab_offset - 1))
-    self:move_towards("tab_width", tab_width)
-  else
-    self.a:update()
-    self.b:update()
-  end
-end
-
-function Node:draw_tab(text, is_active, is_hovered, is_close_hovered, x, y, w, h, standalone)
-  local ds = style.divider_size
-  local dots_width = style.font:get_width("…")
-  local color = style.dim
-  local padding_y = style.padding.y
-  renderer.draw_rect(x + w, y + padding_y, ds, h - padding_y * 2, style.dim)
-  if standalone then
-    renderer.draw_rect(x-1, y-1, w+2, h+2, style.background2)
-  end
-  if is_active then
-    color = style.text
-    renderer.draw_rect(x, y, w, h, style.background)
-    renderer.draw_rect(x + w, y, ds, h, style.divider)
-    renderer.draw_rect(x - ds, y, ds, h, style.divider)
-  end
-  local cx, cw, cspace = close_button_location(x, w)
-  local show_close_button = ((is_active or is_hovered) and not standalone and config.tab_close_button)
-  if show_close_button then
-    local close_style = is_close_hovered and style.text or style.dim
-    common.draw_text(style.icon_font, close_style, "C", nil, cx, y, 0, h)
-  end
-  if is_hovered then
-    color = style.text
-  end
-  local padx = style.padding.x
-  -- Normally we should substract "cspace" from text_avail_width and from the
-  -- clipping width. It is the padding space we give to the left and right of the
-  -- close button. However, since we are using dots to terminate filenames, we
-  -- choose to ignore "cspace" accepting that the text can possibly "touch" the
-  -- close button.
-  local text_avail_width = cx - x - padx
-  core.push_clip_rect(x, y, cx - x, h)
-  x, w = x + padx, w - padx * 2
-  local align = "center"
-  if style.font:get_width(text) > text_avail_width then
-    align = "left"
-    for i = 1, #text do
-      local reduced_text = text:sub(1, #text - i)
-      if style.font:get_width(reduced_text) + dots_width <= text_avail_width then
-        text = reduced_text .. "…"
-        break
-      end
-    end
-  end
-  common.draw_text(style.font, color, text, align, x, y, w, h)
-  core.pop_clip_rect()
-end
-
-function Node:draw_tabs()
-  local x, y, w, h, scroll_padding = self:get_scroll_button_rect(1)
-  local ds = style.divider_size
-  local dots_width = style.font:get_width("…")
-  core.push_clip_rect(x, y, self.size.x, h)
-  renderer.draw_rect(x, y, self.size.x, h, style.background2)
-  renderer.draw_rect(x, y + h - ds, self.size.x, ds, style.divider)
-
-  if self:tabs_overflow_start() then
-    local button_style = self.hovered_scroll_button == 1 and style.text or style.dim
-    common.draw_text(style.icon_font, button_style, "<", nil, x + scroll_padding, y, 0, h)
-  end
-
-  local tabs_number = self:get_visible_tabs_number()
-  if self:tabs_overflow_end() then
-    local xrb, yrb, wrb = self:get_scroll_button_rect(2)
-    local button_style = self.hovered_scroll_button == 2 and style.text or style.dim
-    common.draw_text(style.icon_font, button_style, ">", nil, xrb + scroll_padding, yrb, 0, h)
-  end
-  for i = self.tab_offset, self.tab_offset + tabs_number - 1 do
-    local view = self.views[i]
-    local x, y, w, h = self:get_tab_rect(i)
-    self:draw_tab(view:get_name(), view == self.active_view,
-                  i == self.hovered_tab, i == self.hovered_close,
-                  x, y, w, h)
-  end
-  core.pop_clip_rect()
-end
-
-
-function Node:draw()
-  if self.type == "leaf" then
-    if self:should_show_tabs() then
-      self:draw_tabs()
-    end
-    local pos, size = self.active_view.position, self.active_view.size
-    core.push_clip_rect(pos.x, pos.y, size.x, size.y)
-    self.active_view:draw()
-    core.pop_clip_rect()
-  else
-    local x, y, w, h = self:get_divider_rect()
-    renderer.draw_rect(x, y, w, h, style.divider)
-    self:propagate("draw")
-  end
-end
-
-
-function Node:is_empty()
-  if self.type == "leaf" then
-    return #self.views == 0 or (#self.views == 1 and self.views[1]:is(EmptyView))
-  else
-    return self.a:is_empty() and self.b:is_empty()
-  end
-end
-
-
-function Node:close_all_docviews(keep_active)
-  local node_active_view = self.active_view
-  local lost_active_view = false
-  if self.type == "leaf" then
-    local i = 1
-    while i <= #self.views do
-      local view = self.views[i]
-      if view.context == "session" and (not keep_active or view ~= self.active_view) then
-        table.remove(self.views, i)
-        if view == node_active_view then
-          lost_active_view = true
-        end
-      else
-        i = i + 1
-      end
-    end
-    self.tab_offset = 1
-    if #self.views == 0 and self.is_primary_node then
-      -- if we are not the primary view and we had the active view it doesn't
-      -- matter to reattribute the active view because, within the close_all_docviews
-      -- top call, the primary node will take the active view anyway.
-      -- Set the empty view and takes the active view.
-      self:add_view(EmptyView())
-    elseif #self.views > 0 and lost_active_view then
-      -- In practice we never get there but if a view remain we need
-      -- to reset the Node's active view.
-      self:set_active_view(self.views[1])
-    end
-  else
-    self.a:close_all_docviews(keep_active)
-    self.b:close_all_docviews(keep_active)
-    if self.a:is_empty() and not self.a.is_primary_node then
-      self:consume(self.b)
-    elseif self.b:is_empty() and not self.b.is_primary_node then
-      self:consume(self.a)
-    end
-  end
-end
-
--- Returns true for nodes that accept either "proportional" resizes (based on the
--- node.divider) or "locked" resizable nodes (along the resize axis).
-function Node:is_resizable(axis)
-  if self.type == 'leaf' then
-    return not self.locked or not self.locked[axis] or self.resizable
-  else
-    local a_resizable = self.a:is_resizable(axis)
-    local b_resizable = self.b:is_resizable(axis)
-    return a_resizable and b_resizable
-  end
-end
-
-
--- Return true iff it is a locked pane along the rezise axis and is
--- declared "resizable".
-function Node:is_locked_resizable(axis)
-  return self.locked and self.locked[axis] and self.resizable
-end
-
-
-function Node:resize(axis, value)
-  -- the application works fine with non-integer values but to have pixel-perfect
-  -- placements of view elements, like the scrollbar, we round the value to be
-  -- an integer.
-  value = math.floor(value)
-  if self.type == 'leaf' then
-    -- If it is not locked we don't accept the
-    -- resize operation here because for proportional panes the resize is
-    -- done using the "divider" value of the parent node.
-    if self:is_locked_resizable(axis) then
-      return self.active_view:set_target_size(axis, value)
-    end
-  else
-    if self.type == (axis == "x" and "hsplit" or "vsplit") then
-      -- we are resizing a node that is splitted along the resize axis
-      if self.a:is_locked_resizable(axis) and self.b:is_locked_resizable(axis) then
-        local rem_value = value - self.a.size[axis]
-        if rem_value >= 0 then
-          return self.b.active_view:set_target_size(axis, rem_value)
-        else
-          self.b.active_view:set_target_size(axis, 0)
-          return self.a.active_view:set_target_size(axis, value)
-        end
-      end
-    else
-      -- we are resizing a node that is splitted along the axis perpendicular
-      -- to the resize axis
-      local a_resizable = self.a:is_resizable(axis)
-      local b_resizable = self.b:is_resizable(axis)
-      if a_resizable and b_resizable then
-        self.a:resize(axis, value)
-        self.b:resize(axis, value)
-      end
-    end
-  end
-end
-
-
-function Node:get_split_type(mouse_x, mouse_y)
-  local x, y = self.position.x, self.position.y
-  local w, h = self.size.x, self.size.y
-  local _, _, _, tab_h = self:get_scroll_button_rect(1)
-  y = y + tab_h
-  h = h - tab_h
-
-  local local_mouse_x = mouse_x - x
-  local local_mouse_y = mouse_y - y
-
-  if local_mouse_y < 0 then
-    return "tab"
-  else
-    local left_pct = local_mouse_x * 100 / w
-    local top_pct = local_mouse_y * 100 / h
-    if left_pct <= 30 then
-      return "left"
-    elseif left_pct >= 70 then
-      return "right"
-    elseif top_pct <= 30 then
-      return "up"
-    elseif top_pct >= 70 then
-      return "down"
-    end
-    return "middle"
-  end
-end
-
-
-function Node:get_drag_overlay_tab_position(x, y, dragged_node, dragged_index)
-  local tab_index = self:get_tab_overlapping_point(x, y)
-  if not tab_index then
-    local first_tab_x = self:get_tab_rect(1)
-    if x < first_tab_x then
-      -- mouse before first visible tab
-      tab_index = self.tab_offset or 1
-    else
-      -- mouse after last visible tab
-      tab_index = self:get_visible_tabs_number() + (self.tab_offset - 1 or 0)
-    end
-  end
-  local tab_x, tab_y, tab_w, tab_h = self:get_tab_rect(tab_index)
-  if x > tab_x + tab_w / 2 and tab_index <= #self.views then
-    -- use next tab
-    tab_x = tab_x + tab_w
-    tab_index = tab_index + 1
-  end
-  if self == dragged_node and dragged_index and tab_index > dragged_index then
-    -- the tab we are moving is counted in tab_index
-    tab_index = tab_index - 1
-    tab_x = tab_x - tab_w
-  end
-  return tab_index, tab_x, tab_y, tab_w, tab_h
-end
-=======
->>>>>>> 416a06c5
 
 
 local RootView = View:extend()
@@ -1090,7 +281,7 @@
 function RootView:on_mouse_wheel(...)
   local x, y = self.mouse.x, self.mouse.y
   local node = self.root_node:get_child_overlapping_point(x, y)
-    return node.active_view:on_mouse_wheel(...)
+  return node.active_view:on_mouse_wheel(...)
 end
 
 
