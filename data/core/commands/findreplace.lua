local core = require "core"
local command = require "core.command"
local config = require "core.config"
local search = require "core.doc.search"
local keymap = require "core.keymap"
local DocView = require "core.docview"
local CommandView = require "core.commandview"
local StatusView = require "core.statusview"

local last_view, last_fn, last_text, last_sel

local case_sensitive = config.find_case_sensitive or false
local find_regex = config.find_regex or false
local found_expression

local function doc()
  local is_DocView = core.active_view:is(DocView) and not core.active_view:is(CommandView)
  return is_DocView and core.active_view.doc or (last_view and last_view.doc)
end

local function get_find_tooltip()
  local rf = keymap.get_binding("find-replace:repeat-find")
  local ti = keymap.get_binding("find-replace:toggle-sensitivity")
  local tr = keymap.get_binding("find-replace:toggle-regex")
  return (find_regex and "[Regex] " or "") ..
    (case_sensitive and "[Sensitive] " or "") ..
    (rf and ("Press " .. rf .. " to select the next match.") or "") ..
    (ti and (" " .. ti .. " toggles case sensitivity.") or "") ..
    (tr and (" " .. tr .. " toggles regex find.") or "")
end

local function update_preview(sel, search_fn, text)
  local ok, line1, col1, line2, col2 = pcall(search_fn, last_view.doc,
    sel[1], sel[2], text, case_sensitive, find_regex)
  if ok and line1 and text ~= "" then
    last_view.doc:set_selection(line2, col2, line1, col1)
    last_view:scroll_to_line(line2, true)
    found_expression = true
  else
    last_view.doc:set_selection(table.unpack(sel))
    found_expression = false
  end
end


local function insert_unique(t, v)
  local n = #t
  for i = 1, n do
    if t[i] == v then return end
  end
  t[n + 1] = v
end


local function find(label, search_fn)
<<<<<<< HEAD
  last_view, last_sel, last_finds = core.active_view,
    { core.active_view.doc:get_selection() }, {}
  local text = last_view.doc:get_text(table.unpack(last_sel))
=======
  last_view, last_sel = core.active_view,
    { core.active_view.doc:get_selection() }
  local text = last_view.doc:get_text(unpack(last_sel))
>>>>>>> 43a6e211
  found_expression = false

  core.command_view:set_text(text, true)
  core.status_view:show_tooltip(get_find_tooltip())

  core.command_view:set_hidden_suggestions()
  core.command_view:enter(label, function(text, item)
    insert_unique(core.previous_find, text)
    core.status_view:remove_tooltip()
    if found_expression then
      last_fn, last_text = search_fn, text
    else
      core.error("Couldn't find %q", text)
      last_view.doc:set_selection(table.unpack(last_sel))
      last_view:scroll_to_make_visible(table.unpack(last_sel))
    end
  end, function(text)
    update_preview(last_sel, search_fn, text)
    last_fn, last_text = search_fn, text
    return core.previous_find
  end, function(explicit)
    core.status_view:remove_tooltip()
    if explicit then
      last_view.doc:set_selection(table.unpack(last_sel))
      last_view:scroll_to_make_visible(table.unpack(last_sel))
    end
  end)
end


local function replace(kind, default, fn)
  core.command_view:set_text(default, true)

  core.status_view:show_tooltip(get_find_tooltip())
  core.command_view:set_hidden_suggestions()
  core.command_view:enter("Find To Replace " .. kind, function(old)
    insert_unique(core.previous_find, old)
    core.command_view:set_text(old, true)

    local s = string.format("Replace %s %q With", kind, old)
    core.command_view:set_hidden_suggestions()
    core.command_view:enter(s, function(new)
      core.status_view:remove_tooltip()
      insert_unique(core.previous_replace, new)
      local n = doc():replace(function(text)
        return fn(text, old, new)
      end)
      core.log("Replaced %d instance(s) of %s %q with %q", n, kind, old, new)
    end, function() return core.previous_replace end, function()
      core.status_view:remove_tooltip()
    end)
  end, function() return core.previous_find end, function()
    core.status_view:remove_tooltip()
  end)
end

local function has_selection()
  return core.active_view:is(DocView) and core.active_view.doc:has_selection()
end

local function has_unique_selection()
  if not doc() then return false end
  local text = nil
  for idx, line1, col1, line2, col2 in doc():get_selections(true, true) do
    if line1 == line2 and col1 == col2 then return false end
    local selection = doc():get_text(line1, col1, line2, col2)
    if text ~= nil and text ~= selection then return false end
    text = selection
  end
  return text ~= nil
end

local function is_in_selection(line, col, l1, c1, l2, c2)
  if line < l1 or line > l2 then return false end
  if line == l1 and col <= c1 then return false end
  if line == l2 and col > c2 then return false end
  return true
end

local function is_in_any_selection(line, col)
  for idx, l1, c1, l2, c2 in doc():get_selections(true, false) do
    if is_in_selection(line, col, l1, c1, l2, c2) then return true end
  end
  return false
end

local function select_add_next(all)
  local il1, ic1 = doc():get_selection(true)
  for idx, l1, c1, l2, c2 in doc():get_selections(true, true) do
    local text = doc():get_text(l1, c1, l2, c2)
    repeat
      l1, c1, l2, c2 = search.find(doc(), l2, c2, text, { wrap = true })
      if l1 == il1 and c1 == ic1 then break end
      if l2 and (all or not is_in_any_selection(l2, c2)) then
        doc():add_selection(l2, c2, l1, c1)
        if not all then
          core.active_view:scroll_to_make_visible(l2, c2)
          return
        end
      end
    until not all or not l2
    if all then break end
  end
end

local function select_next(reverse)
  local l1, c1, l2, c2 = doc():get_selection(true)
  local text = doc():get_text(l1, c1, l2, c2)
  if reverse then
    l1, c1, l2, c2 = search.find(doc(), l1, c1, text, { wrap = true, reverse = true })
  else
    l1, c1, l2, c2 = search.find(doc(), l2, c2, text, { wrap = true })
  end
  if l2 then doc():set_selection(l2, c2, l1, c1) end
end

command.add(has_unique_selection, {
  ["find-replace:select-next"] = select_next,
  ["find-replace:select-previous"] = function() select_next(true) end,
  ["find-replace:select-add-next"] = select_add_next,
  ["find-replace:select-add-all"] = function() select_add_next(true) end
})

command.add("core.docview", {
  ["find-replace:find"] = function()
    find("Find Text", function(doc, line, col, text, case_sensitive, find_regex, find_reverse)
      local opt = { wrap = true, no_case = not case_sensitive, regex = find_regex, reverse = find_reverse }
      return search.find(doc, line, col, text, opt)
    end)
  end,

  ["find-replace:replace"] = function()
    local l1, c1, l2, c2 = doc():get_selection()
    local selected_text = doc():get_text(l1, c1, l2, c2)
    replace("Text", l1 == l2 and selected_text or "", function(text, old, new)
      if not find_regex then
        return text:gsub(old:gsub("%W", "%%%1"), new:gsub("%%", "%%%%"), nil)
      end
      local result, matches = regex.gsub(regex.compile(old, "m"), text, new)
      return result, #matches
    end)
  end,

  ["find-replace:replace-symbol"] = function()
    local first = ""
    if doc():has_selection() then
      local text = doc():get_text(doc():get_selection())
      first = text:match(config.symbol_pattern) or ""
    end
    replace("Symbol", first, function(text, old, new)
      local n = 0
      local res = text:gsub(config.symbol_pattern, function(sym)
        if old == sym then
          n = n + 1
          return new
        end
      end)
      return res, n
    end)
  end,
})

local function valid_for_finding()
  return core.active_view:is(DocView) or core.active_view:is(CommandView)
end

command.add(valid_for_finding, {
  ["find-replace:repeat-find"] = function()
    if not last_fn then
      core.error("No find to continue from")
    else
      local sl1, sc1, sl2, sc2 = doc():get_selection(true)
      local line1, col1, line2, col2 = last_fn(doc(), sl1, sc2, last_text, case_sensitive, find_regex, false)
      if line1 then
        doc():set_selection(line2, col2, line1, col1)
        last_view:scroll_to_line(line2, true)
      else
        core.error("Couldn't find %q", last_text)
      end
    end
  end,

  ["find-replace:previous-find"] = function()
    if not last_fn then
      core.error("No find to continue from")
    else
      local sl1, sc1, sl2, sc2 = doc():get_selection(true)
      local line1, col1, line2, col2 = last_fn(doc(), sl1, sc1, last_text, case_sensitive, find_regex, true)
      if line1 then
        doc():set_selection(line2, col2, line1, col1)
        last_view:scroll_to_line(line2, true)
      else
        core.error("Couldn't find %q", last_text)
      end
    end
  end,
})

command.add("core.commandview", {
  ["find-replace:toggle-sensitivity"] = function()
    case_sensitive = not case_sensitive
    core.status_view:show_tooltip(get_find_tooltip())
    if last_sel then update_preview(last_sel, last_fn, last_text) end
  end,

  ["find-replace:toggle-regex"] = function()
    find_regex = not find_regex
    core.status_view:show_tooltip(get_find_tooltip())
    if last_sel then update_preview(last_sel, last_fn, last_text) end
  end
})<|MERGE_RESOLUTION|>--- conflicted
+++ resolved
@@ -7,7 +7,8 @@
 local CommandView = require "core.commandview"
 local StatusView = require "core.statusview"
 
-local last_view, last_fn, last_text, last_sel
+local max_last_finds = 50
+local last_finds, last_view, last_fn, last_text, last_sel
 
 local case_sensitive = config.find_case_sensitive or false
 local find_regex = config.find_regex or false
@@ -53,15 +54,9 @@
 
 
 local function find(label, search_fn)
-<<<<<<< HEAD
   last_view, last_sel, last_finds = core.active_view,
     { core.active_view.doc:get_selection() }, {}
   local text = last_view.doc:get_text(table.unpack(last_sel))
-=======
-  last_view, last_sel = core.active_view,
-    { core.active_view.doc:get_selection() }
-  local text = last_view.doc:get_text(unpack(last_sel))
->>>>>>> 43a6e211
   found_expression = false
 
   core.command_view:set_text(text, true)
