--- conflicted
+++ resolved
@@ -122,8 +122,8 @@
 
 command.add(function()
   local node = core.root_view:get_active_node()
-<<<<<<< HEAD
-  return not node:get_locked_size()
+  local sx, sy = node:get_locked_size()
+  return not sx and not sy
 end, t)
 
 command.add(nil, {
@@ -135,9 +135,4 @@
     end
     return false
   end
-})
-=======
-  local sx, sy = node:get_locked_size()
-  return not sx and not sy
-end, t)
->>>>>>> 43a6e211
+})