--- conflicted
+++ resolved
@@ -66,14 +66,8 @@
   end,
 
   ["core:find-file"] = function()
-<<<<<<< HEAD
-    -- FIXME: core.project_files_limit was removed!
-    if core.project_files_limit then
-      return command.perform "core:open-file"
-=======
     if not core.project_files_number() then
        return command.perform "core:open-file"
->>>>>>> 66196d61
     end
     local files = {}
     for dir, item in core.get_project_files() do
