--- conflicted
+++ resolved
@@ -220,10 +220,7 @@
       hovered_item.expanded = not hovered_item.expanded
       if hovered_item.dir.files_limit then
         core.update_project_subdir(hovered_item.dir, hovered_item.filename, hovered_item.expanded)
-<<<<<<< HEAD
         print("DEBUG setting show flag to", hovered_item.expanded)
-=======
->>>>>>> 66196d61
         core.project_subdir_set_show(hovered_item.dir, hovered_item.filename, hovered_item.expanded)
       end
     end
