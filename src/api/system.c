#include <SDL.h>
#include <stdbool.h>
#include <ctype.h>
#include <dirent.h>
#include <unistd.h>
#include <errno.h>
#include <sys/stat.h>
#include "api.h"
#include "dirmonitor.h"
#include "rencache.h"
#ifdef _WIN32
  #include <direct.h>
  #include <windows.h>
  #include <fileapi.h>
#elif __linux__
  #include <sys/vfs.h>
#endif

extern SDL_Window *window;


static const char* button_name(int button) {
  switch (button) {
    case SDL_BUTTON_LEFT   : return "left";
    case SDL_BUTTON_MIDDLE : return "middle";
    case SDL_BUTTON_RIGHT  : return "right";
    case SDL_BUTTON_X1     : return "x";
    case SDL_BUTTON_X2     : return "y";
    default : return "?";
  }
}


static void str_tolower(char *p) {
  while (*p) {
    *p = tolower(*p);
    p++;
  }
}

struct HitTestInfo {
  int title_height;
  int controls_width;
  int resize_border;
};
typedef struct HitTestInfo HitTestInfo;

static HitTestInfo window_hit_info[1] = {{0, 0}};

#define RESIZE_FROM_TOP 0
#define RESIZE_FROM_RIGHT 0

static SDL_HitTestResult SDLCALL hit_test(SDL_Window *window, const SDL_Point *pt, void *data) {
  const HitTestInfo *hit_info = (HitTestInfo *) data;
  const int resize_border = hit_info->resize_border;
  const int controls_width = hit_info->controls_width;
  int w, h;

  SDL_GetWindowSize(window, &w, &h);

  if (pt->y < hit_info->title_height &&
    #if RESIZE_FROM_TOP
    pt->y > hit_info->resize_border &&
    #endif
    pt->x > resize_border && pt->x < w - controls_width) {
    return SDL_HITTEST_DRAGGABLE;
  }

  #define REPORT_RESIZE_HIT(name) { \
    return SDL_HITTEST_RESIZE_##name; \
  }

  if (pt->x < resize_border && pt->y < resize_border) {
    REPORT_RESIZE_HIT(TOPLEFT);
  #if RESIZE_FROM_TOP
  } else if (pt->x > resize_border && pt->x < w - controls_width && pt->y < resize_border) {
    REPORT_RESIZE_HIT(TOP);
  #endif
  } else if (pt->x > w - resize_border && pt->y < resize_border) {
    REPORT_RESIZE_HIT(TOPRIGHT);
  #if RESIZE_FROM_RIGHT
  } else if (pt->x > w - resize_border && pt->y > resize_border && pt->y < h - resize_border) {
    REPORT_RESIZE_HIT(RIGHT);
  #endif
  } else if (pt->x > w - resize_border && pt->y > h - resize_border) {
    REPORT_RESIZE_HIT(BOTTOMRIGHT);
  } else if (pt->x < w - resize_border && pt->x > resize_border && pt->y > h - resize_border) {
    REPORT_RESIZE_HIT(BOTTOM);
  } else if (pt->x < resize_border && pt->y > h - resize_border) {
    REPORT_RESIZE_HIT(BOTTOMLEFT);
  } else if (pt->x < resize_border && pt->y < h - resize_border && pt->y > resize_border) {
    REPORT_RESIZE_HIT(LEFT);
  }

  return SDL_HITTEST_NORMAL;
}

static const char *numpad[] = { "end", "down", "pagedown", "left", "", "right", "home", "up", "pageup", "ins", "delete" };

static const char *get_key_name(const SDL_Event *e, char *buf) {
  SDL_Scancode scancode = e->key.keysym.scancode;
  /* Is the scancode from the keypad and the number-lock off?
  ** We assume that SDL_SCANCODE_KP_1 up to SDL_SCANCODE_KP_9 and SDL_SCANCODE_KP_0
  ** and SDL_SCANCODE_KP_PERIOD are declared in SDL2 in that order. */
  if (scancode >= SDL_SCANCODE_KP_1 && scancode <= SDL_SCANCODE_KP_1 + 10 &&
    !(e->key.keysym.mod & KMOD_NUM)) {
    return numpad[scancode - SDL_SCANCODE_KP_1];
  } else {
    strcpy(buf, SDL_GetKeyName(e->key.keysym.sym));
    str_tolower(buf);
    return buf;
  }
}

static int f_poll_event(lua_State *L) {
  char buf[16];
  int mx, my, wx, wy;
  SDL_Event e;

top:
  if ( !SDL_PollEvent(&e) ) {
    return 0;
  }

  switch (e.type) {
    case SDL_QUIT:
      lua_pushstring(L, "quit");
      return 1;

    case SDL_WINDOWEVENT:
      if (e.window.event == SDL_WINDOWEVENT_RESIZED) {
        ren_resize_window();
        lua_pushstring(L, "resized");
        /* The size below will be in points. */
        lua_pushnumber(L, e.window.data1);
        lua_pushnumber(L, e.window.data2);
        return 3;
      } else if (e.window.event == SDL_WINDOWEVENT_EXPOSED) {
        rencache_invalidate();
        lua_pushstring(L, "exposed");
        return 1;
      } else if (e.window.event == SDL_WINDOWEVENT_MINIMIZED) {
        lua_pushstring(L, "minimized");
        return 1;
      } else if (e.window.event == SDL_WINDOWEVENT_MAXIMIZED) {
        lua_pushstring(L, "maximized");
        return 1;
      } else if (e.window.event == SDL_WINDOWEVENT_RESTORED) {
        lua_pushstring(L, "restored");
        return 1;
      }
      if (e.window.event == SDL_WINDOWEVENT_FOCUS_LOST) {
        lua_pushstring(L, "focuslost");
        return 1;
      }
      /* on some systems, when alt-tabbing to the window SDL will queue up
      ** several KEYDOWN events for the `tab` key; we flush all keydown
      ** events on focus so these are discarded */
      if (e.window.event == SDL_WINDOWEVENT_FOCUS_GAINED) {
        SDL_FlushEvent(SDL_KEYDOWN);
      }
      goto top;

    case SDL_DROPFILE:
      SDL_GetGlobalMouseState(&mx, &my);
      SDL_GetWindowPosition(window, &wx, &wy);
      lua_pushstring(L, "filedropped");
      lua_pushstring(L, e.drop.file);
      lua_pushnumber(L, mx - wx);
      lua_pushnumber(L, my - wy);
      SDL_free(e.drop.file);
      return 4;

    case SDL_KEYDOWN:
#ifdef __APPLE__
      /* on macos 11.2.3 with sdl 2.0.14 the keyup handler for cmd+w below
      ** was not enough. Maybe the quit event started to be triggered from the
      ** keydown handler? In any case, flushing the quit event here too helped. */
      if ((e.key.keysym.sym == SDLK_w) && (e.key.keysym.mod & KMOD_GUI)) {
        SDL_FlushEvent(SDL_QUIT);
      }
#endif
      lua_pushstring(L, "keypressed");
      lua_pushstring(L, get_key_name(&e, buf));
      return 2;

    case SDL_KEYUP:
#ifdef __APPLE__
      /* on macos command+w will close the current window
      ** we want to flush this event and let the keymapper
      ** handle this key combination.
      ** Thanks to mathewmariani, taken from his lite-macos github repository. */
      if ((e.key.keysym.sym == SDLK_w) && (e.key.keysym.mod & KMOD_GUI)) {
        SDL_FlushEvent(SDL_QUIT);
      }
#endif
      lua_pushstring(L, "keyreleased");
      lua_pushstring(L, get_key_name(&e, buf));
      return 2;

    case SDL_TEXTINPUT:
      lua_pushstring(L, "textinput");
      lua_pushstring(L, e.text.text);
      return 2;

    case SDL_MOUSEBUTTONDOWN:
      if (e.button.button == 1) { SDL_CaptureMouse(1); }
      lua_pushstring(L, "mousepressed");
      lua_pushstring(L, button_name(e.button.button));
      lua_pushnumber(L, e.button.x);
      lua_pushnumber(L, e.button.y);
      lua_pushnumber(L, e.button.clicks);
      return 5;

    case SDL_MOUSEBUTTONUP:
      if (e.button.button == 1) { SDL_CaptureMouse(0); }
      lua_pushstring(L, "mousereleased");
      lua_pushstring(L, button_name(e.button.button));
      lua_pushnumber(L, e.button.x);
      lua_pushnumber(L, e.button.y);
      return 4;

    case SDL_MOUSEMOTION:
      SDL_PumpEvents();
      SDL_Event event_plus;
      while (SDL_PeepEvents(&event_plus, 1, SDL_GETEVENT, SDL_MOUSEMOTION, SDL_MOUSEMOTION) > 0) {
        e.motion.x = event_plus.motion.x;
        e.motion.y = event_plus.motion.y;
        e.motion.xrel += event_plus.motion.xrel;
        e.motion.yrel += event_plus.motion.yrel;
      }
      lua_pushstring(L, "mousemoved");
      lua_pushnumber(L, e.motion.x);
      lua_pushnumber(L, e.motion.y);
      lua_pushnumber(L, e.motion.xrel);
      lua_pushnumber(L, e.motion.yrel);
      return 5;

    case SDL_MOUSEWHEEL:
      lua_pushstring(L, "mousewheel");
      lua_pushnumber(L, e.wheel.y);
      return 2;

    case SDL_USEREVENT:
      lua_pushstring(L, "dirchange");
      lua_pushnumber(L, e.user.code >> 16);
      switch (e.user.code & 0xffff) {
        case DMON_ACTION_DELETE:
          lua_pushstring(L, "delete");
          break;
        case DMON_ACTION_CREATE:
          lua_pushstring(L, "create");
          break;
        case DMON_ACTION_MODIFY:
          lua_pushstring(L, "modify");
          break;
        default:
          return luaL_error(L, "unknown dmon event action: %d", e.user.code & 0xffff);
      }
      lua_pushstring(L, e.user.data1);
      free(e.user.data1);
      return 4;

    default:
      goto top;
  }

  return 0;
}


static int f_wait_event(lua_State *L) {
  int nargs = lua_gettop(L);
  if (nargs >= 1) {
    double n = luaL_checknumber(L, 1);
    lua_pushboolean(L, SDL_WaitEventTimeout(NULL, n * 1000));
  } else {
    lua_pushboolean(L, SDL_WaitEvent(NULL));
  }
  return 1;
}


static SDL_Cursor* cursor_cache[SDL_SYSTEM_CURSOR_HAND + 1];

static const char *cursor_opts[] = {
  "arrow",
  "ibeam",
  "sizeh",
  "sizev",
  "hand",
  NULL
};

static const int cursor_enums[] = {
  SDL_SYSTEM_CURSOR_ARROW,
  SDL_SYSTEM_CURSOR_IBEAM,
  SDL_SYSTEM_CURSOR_SIZEWE,
  SDL_SYSTEM_CURSOR_SIZENS,
  SDL_SYSTEM_CURSOR_HAND
};

static int f_set_cursor(lua_State *L) {
  int opt = luaL_checkoption(L, 1, "arrow", cursor_opts);
  int n = cursor_enums[opt];
  SDL_Cursor *cursor = cursor_cache[n];
  if (!cursor) {
    cursor = SDL_CreateSystemCursor(n);
    cursor_cache[n] = cursor;
  }
  SDL_SetCursor(cursor);
  return 0;
}


static int f_set_window_title(lua_State *L) {
  const char *title = luaL_checkstring(L, 1);
  SDL_SetWindowTitle(window, title);
  return 0;
}


static const char *window_opts[] = { "normal", "minimized", "maximized", "fullscreen", 0 };
enum { WIN_NORMAL, WIN_MINIMIZED, WIN_MAXIMIZED, WIN_FULLSCREEN };

static int f_set_window_mode(lua_State *L) {
  int n = luaL_checkoption(L, 1, "normal", window_opts);
  SDL_SetWindowFullscreen(window,
    n == WIN_FULLSCREEN ? SDL_WINDOW_FULLSCREEN_DESKTOP : 0);
  if (n == WIN_NORMAL) { SDL_RestoreWindow(window); }
  if (n == WIN_MAXIMIZED) { SDL_MaximizeWindow(window); }
  if (n == WIN_MINIMIZED) { SDL_MinimizeWindow(window); }
  return 0;
}


static int f_set_window_bordered(lua_State *L) {
  int bordered = lua_toboolean(L, 1);
  SDL_SetWindowBordered(window, bordered);
  return 0;
}


static int f_set_window_hit_test(lua_State *L) {
  if (lua_gettop(L) == 0) {
    SDL_SetWindowHitTest(window, NULL, NULL);
    return 0;
  }
  window_hit_info->title_height = luaL_checknumber(L, 1);
  window_hit_info->controls_width = luaL_checknumber(L, 2);
  window_hit_info->resize_border = luaL_checknumber(L, 3);
  SDL_SetWindowHitTest(window, hit_test, window_hit_info);
  return 0;
}


static int f_get_window_size(lua_State *L) {
  int x, y, w, h;
  SDL_GetWindowSize(window, &w, &h);
  SDL_GetWindowPosition(window, &x, &y);
  lua_pushnumber(L, w);
  lua_pushnumber(L, h);
  lua_pushnumber(L, x);
  lua_pushnumber(L, y);
  return 4;
}


static int f_set_window_size(lua_State *L) {
  double w = luaL_checknumber(L, 1);
  double h = luaL_checknumber(L, 2);
  double x = luaL_checknumber(L, 3);
  double y = luaL_checknumber(L, 4);
  SDL_SetWindowSize(window, w, h);
  SDL_SetWindowPosition(window, x, y);
  ren_resize_window();
  return 0;
}


static int f_window_has_focus(lua_State *L) {
  unsigned flags = SDL_GetWindowFlags(window);
  lua_pushboolean(L, flags & SDL_WINDOW_INPUT_FOCUS);
  return 1;
}


static int f_get_window_mode(lua_State *L) {
  unsigned flags = SDL_GetWindowFlags(window);
  if (flags & SDL_WINDOW_FULLSCREEN_DESKTOP) {
    lua_pushstring(L, "fullscreen");
  } else if (flags & SDL_WINDOW_MINIMIZED) {
    lua_pushstring(L, "minimized");
  } else if (flags & SDL_WINDOW_MAXIMIZED) {
    lua_pushstring(L, "maximized");
  } else {
    lua_pushstring(L, "normal");
  }
  return 1;
}


static int f_show_fatal_error(lua_State *L) {
  const char *title = luaL_checkstring(L, 1);
  const char *msg = luaL_checkstring(L, 2);

#ifdef _WIN32
  MessageBox(0, msg, title, MB_OK | MB_ICONERROR);

#else
  SDL_MessageBoxButtonData buttons[] = {
    { SDL_MESSAGEBOX_BUTTON_RETURNKEY_DEFAULT, 0, "Ok" },
  };
  SDL_MessageBoxData data = {
    .title = title,
    .message = msg,
    .numbuttons = 1,
    .buttons = buttons,
  };
  int buttonid;
  SDL_ShowMessageBox(&data, &buttonid);
#endif
  return 0;
}


// removes an empty directory
static int f_rmdir(lua_State *L) {
  const char *path = luaL_checkstring(L, 1);

#ifdef _WIN32
  int deleted = RemoveDirectoryA(path);
  if(deleted > 0) {
    lua_pushboolean(L, 1);
  } else {
    DWORD error_code = GetLastError();
    LPVOID message;

    FormatMessage(
      FORMAT_MESSAGE_ALLOCATE_BUFFER |
      FORMAT_MESSAGE_FROM_SYSTEM |
      FORMAT_MESSAGE_IGNORE_INSERTS,
      NULL,
      error_code,
      MAKELANGID(LANG_NEUTRAL, SUBLANG_DEFAULT),
      (LPTSTR) &message,
      0,
      NULL
    );

    lua_pushboolean(L, 0);
    lua_pushlstring(L, (LPCTSTR)message, lstrlen((LPCTSTR)message));
    LocalFree(message);

    return 2;
  }
#else
  int deleted = remove(path);
  if(deleted < 0) {
    lua_pushboolean(L, 0);
    lua_pushstring(L, strerror(errno));

    return 2;
  } else {
    lua_pushboolean(L, 1);
  }
#endif

  return 1;
}


static int f_chdir(lua_State *L) {
  const char *path = luaL_checkstring(L, 1);
  int err = chdir(path);
  if (err) { luaL_error(L, "chdir() failed"); }
  return 0;
}


static int f_list_dir(lua_State *L) {
  const char *path = luaL_checkstring(L, 1);

  DIR *dir = opendir(path);
  if (!dir) {
    lua_pushnil(L);
    lua_pushstring(L, strerror(errno));
    return 2;
  }

  lua_newtable(L);
  int i = 1;
  struct dirent *entry;
  while ( (entry = readdir(dir)) ) {
    if (strcmp(entry->d_name, "." ) == 0) { continue; }
    if (strcmp(entry->d_name, "..") == 0) { continue; }
    lua_pushstring(L, entry->d_name);
    lua_rawseti(L, -2, i);
    i++;
  }

  closedir(dir);
  return 1;
}


#ifdef _WIN32
  #include <windows.h>
  #define realpath(x, y) _fullpath(y, x, MAX_PATH)
#endif

static int f_absolute_path(lua_State *L) {
  const char *path = luaL_checkstring(L, 1);
  char *res = realpath(path, NULL);
  if (!res) { return 0; }
  lua_pushstring(L, res);
  free(res);
  return 1;
}


static int f_get_file_info(lua_State *L) {
  const char *path = luaL_checkstring(L, 1);

  struct stat s;
  int err = stat(path, &s);
  if (err < 0) {
    lua_pushnil(L);
    lua_pushstring(L, strerror(errno));
    return 2;
  }

  lua_newtable(L);
  lua_pushnumber(L, s.st_mtime);
  lua_setfield(L, -2, "modified");

  lua_pushnumber(L, s.st_size);
  lua_setfield(L, -2, "size");

  if (S_ISREG(s.st_mode)) {
    lua_pushstring(L, "file");
  } else if (S_ISDIR(s.st_mode)) {
    lua_pushstring(L, "dir");
  } else {
    lua_pushnil(L);
  }
  lua_setfield(L, -2, "type");

  return 1;
}

#if __linux__
// https://man7.org/linux/man-pages/man2/statfs.2.html

struct f_type_names {
  uint32_t magic;
  const char *name;
};

static struct f_type_names fs_names[] = {
  { 0xef53,     "ext2/ext3" },
  { 0x6969,     "nfs"       },
  { 0x65735546, "fuse"      },
  { 0x517b,     "smb"       },
  { 0xfe534d42, "smb2"      },
  { 0x52654973, "reiserfs"  },
  { 0x01021994, "tmpfs"     },
  { 0x858458f6, "ramfs"     },
  { 0x5346544e, "ntfs"      },
  { 0x0,        NULL        },
};

static int f_get_fs_type(lua_State *L) {
  const char *path = luaL_checkstring(L, 1);
  struct statfs buf;
  int status = statfs(path, &buf);
  if (status != 0) {
    return luaL_error(L, "error calling statfs on %s", path);
  }
  for (int i = 0; fs_names[i].magic; i++) {
    if (fs_names[i].magic == buf.f_type) {
      lua_pushstring(L, fs_names[i].name);
      return 1;
    }
  }
  lua_pushstring(L, "unknown");
  return 1;
}
#endif


static int f_mkdir(lua_State *L) {
  const char *path = luaL_checkstring(L, 1);

#ifdef _WIN32
  int err = _mkdir(path);
#else
  int err = mkdir(path, S_IRUSR|S_IWUSR|S_IXUSR|S_IRGRP|S_IXGRP|S_IROTH|S_IXOTH);
#endif
  if (err < 0) {
    lua_pushboolean(L, 0);
    lua_pushstring(L, strerror(errno));
    return 2;
  }

  lua_pushboolean(L, 1);
  return 1;
}


static int f_get_clipboard(lua_State *L) {
  char *text = SDL_GetClipboardText();
  if (!text) { return 0; }
  lua_pushstring(L, text);
  SDL_free(text);
  return 1;
}


static int f_set_clipboard(lua_State *L) {
  const char *text = luaL_checkstring(L, 1);
  SDL_SetClipboardText(text);
  return 0;
}


static int f_get_time(lua_State *L) {
  double n = SDL_GetPerformanceCounter() / (double) SDL_GetPerformanceFrequency();
  lua_pushnumber(L, n);
  return 1;
}


static int f_sleep(lua_State *L) {
  double n = luaL_checknumber(L, 1);
  SDL_Delay(n * 1000);
  return 0;
}


static int f_exec(lua_State *L) {
  size_t len;
  const char *cmd = luaL_checklstring(L, 1, &len);
  char *buf = malloc(len + 32);
  if (!buf) { luaL_error(L, "buffer allocation failed"); }
#if _WIN32
  sprintf(buf, "cmd /c \"%s\"", cmd);
  WinExec(buf, SW_HIDE);
#else
  sprintf(buf, "%s &", cmd);
  int res = system(buf);
  (void) res;
#endif
  free(buf);
  return 0;
}

static int f_fuzzy_match(lua_State *L) {
  size_t strLen, ptnLen;
  const char *str = luaL_checklstring(L, 1, &strLen);
  const char *ptn = luaL_checklstring(L, 2, &ptnLen);
  // If true match things *backwards*. This allows for better matching on filenames than the above
  // function. For example, in the lite project, opening "renderer" has lib/font_render/build.sh
  // as the first result, rather than src/renderer.c. Clearly that's wrong.
  bool files = lua_gettop(L) > 2 && lua_isboolean(L,3) && lua_toboolean(L, 3);
  int score = 0, run = 0, increment = files ? -1 : 1;
  const char* strTarget = files ? str + strLen - 1 : str;
  const char* ptnTarget = files ? ptn + ptnLen - 1 : ptn;
  while (strTarget >= str && ptnTarget >= ptn && *strTarget && *ptnTarget) {
    while (strTarget >= str && *strTarget == ' ') { strTarget += increment; }
    while (ptnTarget >= ptn && *ptnTarget == ' ') { ptnTarget += increment; }
    if (tolower(*strTarget) == tolower(*ptnTarget)) {
      score += run * 10 - (*strTarget != *ptnTarget);
      run++;
      ptnTarget += increment;
    } else {
      score -= 10;
      run = 0;
    }
    strTarget += increment;
  }
  if (ptnTarget >= ptn && *ptnTarget) { return 0; }
  lua_pushnumber(L, score - (int)strLen * 10);
  return 1;
}

static int f_set_window_opacity(lua_State *L) {
  double n = luaL_checknumber(L, 1);
  int r = SDL_SetWindowOpacity(window, n);
  lua_pushboolean(L, r > -1);
  return 1;
}

<<<<<<< HEAD
// Symbol table for native plugin loading. Allows for a statically
// bound lua library to be used by native plugins.
typedef struct {
  const char* symbol;
  void* address;
} lua_function_node;

#define P(FUNC) { "lua_" #FUNC, (void*)(lua_##FUNC) }
#define U(FUNC) { "luaL_" #FUNC, (void*)(luaL_##FUNC) }
static void* api_require(const char* symbol) {
  static lua_function_node nodes[] = {
    P(absindex), P(arith), P(atpanic), P(callk), P(checkstack), 
    P(close), P(compare), P(concat), P(copy), P(createtable), P(dump), 
    P(error),  P(gc), P(getallocf), P(getctx), P(getfield), P(getglobal),
    P(gethook), P(gethookcount), P(gethookmask), P(getinfo), P(getlocal),
    P(getmetatable), P(getstack), P(gettable), P(gettop), P(getupvalue),
    P(getuservalue), P(insert), P(isnumber), P(isstring), P(isuserdata), 
    P(len), P(load), P(newstate), P(newthread), P(newuserdata), P(next), 
    P(pcallk), P(pushboolean), P(pushcclosure), P(pushfstring), P(pushinteger),
    P(pushlightuserdata), P(pushlstring), P(pushnil), P(pushnumber), 
    P(pushstring), P(pushthread), P(pushunsigned), P(pushvalue), 
    P(pushvfstring), P(rawequal), P(rawget), P(rawgeti), P(rawgetp), P(rawlen),
    P(rawset), P(rawseti), P(rawsetp), P(remove), P(replace), P(resume), 
    P(setallocf), P(setfield), P(setglobal), P(sethook), P(setlocal), 
    P(setmetatable), P(settable), P(settop), P(setupvalue), P(setuservalue), 
    P(status), P(tocfunction), P(tointegerx), P(tolstring), P(toboolean),
    P(tonumberx), P(topointer), P(tothread),  P(tounsignedx), P(touserdata),
    P(type), P(typename), P(upvalueid), P(upvaluejoin), P(version), P(xmove), 
    P(yieldk), U(checkversion_), U(getmetafield), U(callmeta), U(tolstring), 
    U(argerror), U(checknumber), U(optnumber), U(checkinteger), 
    U(checkunsigned), U(checkstack), U(checktype), U(checkany), 
    U(newmetatable), U(setmetatable), U(testudata), U(checkudata), U(where),
    U(error), U(fileresult), U(execresult), U(ref), U(unref), U(loadstring), 
    U(newstate), U(len), U(setfuncs), U(getsubtable), U(buffinit), 
    U(prepbuffsize), U(addlstring), U(addstring), U(addvalue), U(pushresult),
    U(pushresultsize), U(buffinitsize)
  };
  for (int i = 0; i < sizeof(nodes) / sizeof(lua_function_node); ++i) {
    if (strcmp(nodes[i].symbol, symbol) == 0)
      return nodes[i].address;
  }
  return NULL;
}

static int f_load_native_plugin(lua_State *L) {
  char entrypoint_name[512]; entrypoint_name[sizeof(entrypoint_name) - 1] = '\0';
  int result;

  const char *name = luaL_checkstring(L, 1);
  const char *path = luaL_checkstring(L, 2);
  void *library = SDL_LoadObject(path);
  if (!library)
    return luaL_error(L, "Unable to load %s: %s", name, SDL_GetError());

  lua_getglobal(L, "package");
  lua_getfield(L, -1, "native_plugins");
  lua_pushlightuserdata(L, library);
  lua_setfield(L, -2, name);
  lua_pop(L, 1);

  const char *basename = strrchr(name, '.');
  basename = !basename ? name : basename + 1;
  snprintf(entrypoint_name, sizeof(entrypoint_name), "luaopen_lite_xl_%s", basename);
  int (*ext_entrypoint) (lua_State *L, void*) = SDL_LoadFunction(library, entrypoint_name);
  if (!ext_entrypoint) {
    snprintf(entrypoint_name, sizeof(entrypoint_name), "luaopen_%s", basename);
    int (*entrypoint)(lua_State *L) = SDL_LoadFunction(library, entrypoint_name);
    if (!entrypoint)
      return luaL_error(L, "Unable to load %s: Can't find %s(lua_State *L, void *XL)", name, entrypoint_name);
    result = entrypoint(L);
  } else {
    result = ext_entrypoint(L, api_require);
  }

  if (!result)
    return luaL_error(L, "Unable to load %s: entrypoint must return a value", name);

  return result;
=======
static int f_watch_dir(lua_State *L) {
  const char *path = luaL_checkstring(L, 1);
  const int recursive = lua_toboolean(L, 2);
  uint32_t dmon_flags = (recursive ? DMON_WATCHFLAGS_RECURSIVE : 0);
  dmon_watch_id watch_id = dmon_watch(path, dirmonitor_watch_callback, dmon_flags, NULL);
  if (watch_id.id == 0) { luaL_error(L, "directory monitoring watch failed"); }
  lua_pushnumber(L, watch_id.id);
  return 1;
}

#if __linux__
static int f_watch_dir_add(lua_State *L) {
  dmon_watch_id watch_id;
  watch_id.id = luaL_checkinteger(L, 1);
  const char *subdir = luaL_checkstring(L, 2);
  lua_pushboolean(L, dmon_watch_add(watch_id, subdir));
  return 1;
}

static int f_watch_dir_rm(lua_State *L) {
  dmon_watch_id watch_id;
  watch_id.id = luaL_checkinteger(L, 1);
  const char *subdir = luaL_checkstring(L, 2);
  lua_pushboolean(L, dmon_watch_rm(watch_id, subdir));
  return 1;
}
#endif

#ifdef _WIN32
#define PATHSEP '\\'
#else
#define PATHSEP '/'
#endif

/* Special purpose filepath compare function. Corresponds to the
   order used in the TreeView view of the project's files. Returns true iff
   path1 < path2 in the TreeView order. */
static int f_path_compare(lua_State *L) {
  const char *path1 = luaL_checkstring(L, 1);
  const char *type1_s = luaL_checkstring(L, 2);
  const char *path2 = luaL_checkstring(L, 3);
  const char *type2_s = luaL_checkstring(L, 4);
  const int len1 = strlen(path1), len2 = strlen(path2);
  int type1 = strcmp(type1_s, "dir") != 0;
  int type2 = strcmp(type2_s, "dir") != 0;
  /* Find the index of the common part of the path. */
  int offset = 0, i;
  for (i = 0; i < len1 && i < len2; i++) {
    if (path1[i] != path2[i]) break;
    if (path1[i] == PATHSEP) {
      offset = i + 1;
    }
  }
  /* If a path separator is present in the name after the common part we consider
     the entry like a directory. */
  if (strchr(path1 + offset, PATHSEP)) {
    type1 = 0;
  }
  if (strchr(path2 + offset, PATHSEP)) {
    type2 = 0;
  }
  /* If types are different "dir" types comes before "file" types. */
  if (type1 != type2) {
    lua_pushboolean(L, type1 < type2);
    return 1;
  }
  /* If types are the same compare the files' path alphabetically. */
  int cfr = 0;
  int len_min = (len1 < len2 ? len1 : len2);
  for (int j = offset; j <= len_min; j++) {
    if (path1[j] == path2[j]) continue;
    if (path1[j] == 0 || path2[j] == 0) {
      cfr = (path1[j] == 0);
    } else if (path1[j] == PATHSEP || path2[j] == PATHSEP) {
      /* For comparison we treat PATHSEP as if it was the string terminator. */
      cfr = (path1[j] == PATHSEP);
    } else {
      cfr = (path1[j] < path2[j]);
    }
    break;
  }
  lua_pushboolean(L, cfr);
  return 1;
>>>>>>> 43a6e211
}


static const luaL_Reg lib[] = {
  { "poll_event",          f_poll_event          },
  { "wait_event",          f_wait_event          },
  { "set_cursor",          f_set_cursor          },
  { "set_window_title",    f_set_window_title    },
  { "set_window_mode",     f_set_window_mode     },
  { "get_window_mode",     f_get_window_mode     },
  { "set_window_bordered", f_set_window_bordered },
  { "set_window_hit_test", f_set_window_hit_test },
  { "get_window_size",     f_get_window_size     },
  { "set_window_size",     f_set_window_size     },
  { "window_has_focus",    f_window_has_focus    },
  { "show_fatal_error",    f_show_fatal_error    },
  { "rmdir",               f_rmdir               },
  { "chdir",               f_chdir               },
  { "mkdir",               f_mkdir               },
  { "list_dir",            f_list_dir            },
  { "absolute_path",       f_absolute_path       },
  { "get_file_info",       f_get_file_info       },
  { "get_clipboard",       f_get_clipboard       },
  { "set_clipboard",       f_set_clipboard       },
  { "get_time",            f_get_time            },
  { "sleep",               f_sleep               },
  { "exec",                f_exec                },
  { "fuzzy_match",         f_fuzzy_match         },
  { "set_window_opacity",  f_set_window_opacity  },
<<<<<<< HEAD
  { "load_native_plugin",  f_load_native_plugin  },
=======
  { "watch_dir",           f_watch_dir           },
  { "path_compare",        f_path_compare        },
#if __linux__
  { "watch_dir_add",       f_watch_dir_add       },
  { "watch_dir_rm",        f_watch_dir_rm        },
  { "get_fs_type",         f_get_fs_type         },
#endif
>>>>>>> 43a6e211
  { NULL, NULL }
};


int luaopen_system(lua_State *L) {
  luaL_newlib(L, lib);
  return 1;
}<|MERGE_RESOLUTION|>--- conflicted
+++ resolved
@@ -691,7 +691,6 @@
   return 1;
 }
 
-<<<<<<< HEAD
 // Symbol table for native plugin loading. Allows for a statically
 // bound lua library to be used by native plugins.
 typedef struct {
@@ -770,7 +769,8 @@
     return luaL_error(L, "Unable to load %s: entrypoint must return a value", name);
 
   return result;
-=======
+}
+
 static int f_watch_dir(lua_State *L) {
   const char *path = luaL_checkstring(L, 1);
   const int recursive = lua_toboolean(L, 2);
@@ -854,7 +854,6 @@
   }
   lua_pushboolean(L, cfr);
   return 1;
->>>>>>> 43a6e211
 }
 
 
@@ -884,9 +883,7 @@
   { "exec",                f_exec                },
   { "fuzzy_match",         f_fuzzy_match         },
   { "set_window_opacity",  f_set_window_opacity  },
-<<<<<<< HEAD
   { "load_native_plugin",  f_load_native_plugin  },
-=======
   { "watch_dir",           f_watch_dir           },
   { "path_compare",        f_path_compare        },
 #if __linux__
@@ -894,7 +891,6 @@
   { "watch_dir_rm",        f_watch_dir_rm        },
   { "get_fs_type",         f_get_fs_type         },
 #endif
->>>>>>> 43a6e211
   { NULL, NULL }
 };
 
