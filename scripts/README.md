# Scripts

Various scripts and configurations used to configure, build, and package Lite XL.

### Build

- **build.sh**
- **build-packages.sh**: In root directory, as all in one script; relies to the
  ones in this directory.

### Package

- **appdmg.sh**:    Create a macOS DMG image using [AppDMG][1].
- **appimage.sh**:  [AppImage][2] builder.
- **innosetup.sh**: Creates a 32/64 bit [InnoSetup][3] installer package.
- **package.sh**:   Creates all binary / DMG image / installer / source packages.

### Utility

- **common.sh**:               Common functions used by other scripts.
- **install-dependencies.sh**: Installs required applications to build, package
  and run Lite XL, mainly useful for CI and documentation purpose.
  Preferably not to be used in user systems.
- **fontello-config.json**:    Used by the icons generator.
<<<<<<< HEAD
- **generate_header.sh**: Generates a header file for native plugin API
=======
- **keymap-generator**: Generates a JSON file containing the keymap
>>>>>>> 2997aa26

[1]: https://github.com/LinusU/node-appdmg
[2]: https://docs.appimage.org/
[3]: https://jrsoftware.org/isinfo.php<|MERGE_RESOLUTION|>--- conflicted
+++ resolved
@@ -22,11 +22,8 @@
   and run Lite XL, mainly useful for CI and documentation purpose.
   Preferably not to be used in user systems.
 - **fontello-config.json**:    Used by the icons generator.
-<<<<<<< HEAD
 - **generate_header.sh**: Generates a header file for native plugin API
-=======
 - **keymap-generator**: Generates a JSON file containing the keymap
->>>>>>> 2997aa26
 
 [1]: https://github.com/LinusU/node-appdmg
 [2]: https://docs.appimage.org/
