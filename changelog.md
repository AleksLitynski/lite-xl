This files document the changes done in Lite XL for each release.

### 2.0.2

<<<<<<< HEAD
Change behavior of `ctrl+d` to add a multi-cursor selection to the next occurrence.
The old behavior to move the selection to the next occurrence is now done using the shortcut `ctrl+F3`.
=======
Fix problem project directory when starting the application from Launcher on macOS.

Improved LogView. Entries can now be expanded and there is a context menu to copy the item's content.

Change the behavior of `ctrl+d` to add a multi-cursor selection to the next occurrence.
The old behavior to move the selection to the next occurrence is now done using the shortcut `ctrl+f3`.

Added a command to create a multi-cursor with all the occurrences of the current selection.
Activated with the shortcut `ctrl+shift+l`.

Fix problem when trying to close an unsaved new document.

No longer shows an error for the `-psn` argument passed to the application on macOS.

Fix `treeview:open-in-system` command on Windows.

Fix rename command to update name of document if opened.

Improve the find and replace dialog so that previously used expressions can be recalled
using "up" and "down" keys.

Build package script rewrite with many improvements.

Use bigger fonts by default.

Other minor improvements and fixes.

With many thanks to the contributors: @adamharrison, @takase1121, @Guldoman, @redtide, @Timofffee, @boppyt, @Jan200101.

### 2.0.1

Fix a few bugs and we mandate the mod-version 2 for plugins.
This means that users should ensure they have up-to-date plugins for Lite XL 2.0.

Here some details about the bug fixes:

- fix a bug that created a fatal error when using the command to change project folder or when closing all the active documents
- add a limit to avoid scaling fonts too much and fix a related invalid memory access for very small fonts
- fix focus problem with NagView when switching project directory
- fix error that prevented the verification of plugins versions
- fix error on X11 that caused a bug window event on exit
>>>>>>> 18189e63

### 2.0

The 2.0 version of lite contains *breaking changes* to lite, in terms of how plugin settings are structured;
any custom plugins may need to be adjusted accordingly (see note below about plugin namespacing).

Contains the following new features:

Full PCRE (regex) support for find and replace, as well as in language syntax definitions. Can be accessed 
programatically via the lua `regex` module.

A full, finalized subprocess API, using libreproc. Subprocess can be started and interacted with using
`Process.new`.

Support for multi-cursor editing. Cursors can be created by either ctrl+clicking on the screen, or by using
the keyboard shortcuts ctrl+shift+up/down to create an additional cursor on the previous/next line.

All build systems other than meson removed.

A more organized directory structure has been implemented; in particular a docs folder which contains C api
documentation, and a resource folder which houses all build resources.

Plugin config namespacing has been implemented. This means that instead of using `config.myplugin.a`, 
to read settings, and `config.myplugin = false` to disable plugins, this has been changed to 
`config.plugins.myplugin.a`, and `config.plugins.myplugin = false` repsectively. This may require changes to
your user plugin, or to any custom plugins you have.

A context menu on right click has been added.

Changes to how we deal with indentation have been implemented; in particular, hitting home no longer brings you
to the start of a line, it'll bring you to the start of indentation, which is more in line with other editors.

Lineguide, and scale plugins moved into the core, and removed from `lite-plugins`. This may also require you to 
adjust your personal plugin folder to remove these if they're present.

In addition, there have been many other small fixes and improvements, too numerous to list here.

### 1.16.11

When opening directories with too many files lite-xl now keep diplaying files and directories in the treeview.
The application remains functional and the directories can be explored without using too much memory.
In this operating mode the files of the project are not indexed so the command "Core: Find File" will act as the "Core: Open File" command.
The "Project Search: Find" will work by searching all the files present in the project directory even if they are not indexed.

Implemented changing fonts per syntax group by @liquidev.

Example user module snippet that makes all comments italic:

```lua
local style = require "core.style"

-- italic.ttf must be provided by the user
local italic = renderer.font.load("italic.ttf", 14)
style.syntax_fonts["comment"] = italic
```

Improved indentation behavior by @adamharrison.

Fix bug with close button not working in borderless window mode.

Fix problem with normalization of filename for opened documents.

### 1.16.10

Improved syntax highlight system thanks to @liquidev and @adamharrison.
Thanks to the new system we provide more a accurate syntax highlighting for Lua, C and C++.
Other syntax improvements contributed by @vincens2005.

Move to JetBrains Mono and Fira Sans fonts for code and UI respectively.
Thet are provided under the SIL Open Font License, Version 1.1.
See `doc/licenses.md` for license details.

Fixed bug with fonts and rencache module.
Under very specific situations the application was crashing due to invalid memory access.

Add documentation for keymap binding, thanks to @Janis-Leuenberger.

Added a contributors page in `doc/contributors.md`.

### 1.16.9

Fix a bug related to nested panes resizing.

Fix problem preventing creating a new file.

### 1.16.8

Fix application crash when using the command `core:restart`.

Improve application startup to reduce "flashing".

Move to new plugins versioning using tag `mod-version:1`.
The mod-version is a single digit version that tracks the
plugins compatibility version independently from the lite-xl
version.

For backward compatibility the tag `-- lite-xl 1.16` is considered equivalent to
`mod-version:1` so users don't need to update their plugins.

Both kind of tags can appear in new plugins in the form:

```lua
-- mod-version:1 -- lite-xl 1.16
```

where the old tag needs to appear at the end for compatibility.

### 1.16.7

Add support for retina displays on Mac OS X.

Fix a few problems related to file paths.

### 1.16.6

Implement a system to check the compatibility of plugins by checking a release tag.
Plugins that don't have the release tag will not be loaded.

Improve and extend the NagView with keyboard commands.
Special thanks to @takase1121 for the implementation and @liquidev for proposing and
discussing the enhancements.

Add support to build on Mac OS X and create an application bundle.
Special thanks to @mathewmariani for his lite-macos fork, the Mac OS specific
resources and his support.

Add hook function `DocView.on_text_change` so that plugin can accurately react on document changes.
Thanks to @vincens2005 for the suggestion and testing the implementation.

Enable borderless window mode using the `config.borderless` variable.
If enable the system window's bar will be replaced by a title bar provided
by lite-xl itself.

Fix a drawing engine bug that caused increased CPU usage for drawing operations.

Add `system.set_window_opacity` function.

Add codepoint replacement API to support natively the "draw whitespaces" option.
It supersedes the `drawwhitespace` plugin. If can be configured using the
`config.draw_whitespace` boolean variable and enabled and disables using the
commands `draw-whitespace:toggle`, `draw-whitespace:enable`,
`draw-whitespace:disable`.

Improve the NagView to accept keyboard commands and introduce dialog commands.

Add hook function `Doc:on_text_change` called on document changes, to be used by plugins.

### 1.16.5

Hotfix for Github's issue https://github.com/franko/lite-xl/issues/122

### 1.16.4

Add tooltips to show full file names from the tree-view.

Introduce NagView to show warning dialog about unsaved files.

Detect High-DPI displays on Linux using Xft.dpi entry from xrdb's output.

Made animations independent of framerate, and added a config setting
`config.animation_rate` for customizing the speed of animations.

Made borders between tabs look cleaner.

Fix problem with files using hard tabs.

### 1.16.2

Implement close button for tabs.

Make the command view list of suggestion scrollable to see all the items.

Improve update/resize behavior of treeview and toolbar.

### 1.16.1

Improve behavior of commands to move, delete and duplicate multiple lines:
no longer include the last line if it does not contain any selection.

Fix graphical artefacts when rendering some fonts like FiraSans.

Introduce the `config.transitions` boolean variable.
When false the transitions will be disabled and changes will be done immediately.
Very useful for remote sessions where visual transitions doesn't work well.

Fix many small problems related to the new toolbar and the tooptips.
Fix problem with spacing in treeview when using monospace fonts.

### 1.16

Implement a toolbar shown in the bottom part of the tree-view.
The toolbar is especially meant for new users to give an easy, visual, access
to the more important commands.

Make the treeview actually resizable and shows the resize cursor only when panes
are actually resizable.

Add config mechanism to disable a plugin by setting
`config.<plugin-name> = false`.

Improve the "detect indent" plugin to take into account the syntax and exclude comments
for much accurate results.

Add command `root:close-all` to close all the documents currently opened.

Show the full path filename of the active document in the window's title.

Fix problem with user's module reload not always enabled.

### 1.15

**Project directories**

Extend your project by adding more directories using the command `core:add-directory`.
To remove them use the corresponding command `core:remove-directory`.

**Workspaces**

The workspace plugin from rxi/lite-plugins is now part of Lite XL.
In addition to the functionalities of the original plugin the extended version will
also remember the window size and position and the additonal project directories.
To not interfere with the project's files the workspace file is saved in the personal
Lite's configuration folder.
On unix-like systems it will be in: `$HOME/.config/lite-xl/ws`.

**Scrolling the Tree View**

It is now possible to scroll the tree view when there are too many visible items.

**Recognize `~` for the home directory**

As in the unix shell `~` is now used to identify the home directory.

**Files and Directories**

Add command to create a new empty directory within the project using the command
`files:create-directory`.
In addition a control-click on a project directory will prompt the user to create
a new directory inside the directory pointed.

**New welcome screen**

Show 'Lite XL' instead of 'lite' and the version number.

**Various fixes and improvements**

A few quirks previously with some of the new features have been fixed for a better user experience.

### 1.14

**Project Management**

Add a new command, Core: Change Project Folder, to change project directory by staying on the same window.
All the current opened documents will be closed.
The new command is associated with the keyboard combination ctrl+shit+c.

A similar command is also added, Core: Open Project Folder, with key binding ctrl+shift+o.
It will open the chosen folder in a new window.

In addition Lite XL will now remember the recently used projects across different sessions.
When invoked without arguments it will now open the project more recently used.
If a directory is specified it will behave like before and open the directory indicated as an argument.

**Restart command**

A Core: Restart command is added to restart the editor without leaving the current window.
Very convenient when modifying the Lua code for the editor itself.

**User's setting auto-reload**

When saving the user configuration, the user's module, the changes will be automatically applied to the
current instance.

**Bundle community provided colors schemes**

Included now in the release files the colors schemes from github.com/rxi/lite-colors.

**Usability improvements**

Improve left and right scrolling of text to behave like other editors and improves text selection with mouse.

**Fixes**

Correct font's rendering for full hinting mode when using subpixel antialiasing.

### 1.13

**Rendering options for fonts**

When loading fonts with the function renderer.font.load some rendering options can
be optionally specified:

- antialiasing: grayscale or subpixel
- hinting: none, slight or full

See data/core/style.lua for the details about its utilisation.

The default remains antialiasing subpixel and hinting slight to reproduce the
behavior of previous versions.
The option grayscale with full hinting is specially interesting for crisp font rendering
without color artifacts.

**Unix-like install directories**

Use unix-like install directories for the executable and for the data directory.
The executable will be placed under $prefix/bin and the data folder will be
$prefix/share/lite-xl.
The folder $prefix is not hard-coded in the binary but is determined at runtime
as the directory such as the executable is inside $prefix/bin.
If no such $prefix exist it will fall back to the old behavior and use the "data"
folder from the executable directory.

In addtion to the `EXEDIR` global variable an additional variable is exposed, `DATADIR`,
to point to the data directory.

The old behavior using the "data" directory can be still selected at compile time
using the "portable" option. The released Windows package will use the "data"
directory as before.

**Configuration stored into the user's home directory**

Now the Lite XL user's configuration will be stored in the user's home directory under
".config/lite-xl".
The home directory is determined using the "HOME" environment variable except on Windows
wher "USERPROFILE" is used instead.

A new global variable `USERDIR` is exposed to point to the user's directory.

### 1.11

- include changes from rxi's Lite 1.11
- fix behavior of tab to indent multiple lines
- disable auto-complete on very big files to limit memory usage
- limit project scan to a maximum number of files to limit memory usage
- list recently visited files when using "Find File" command

### 1.08

- Subpixel font rendering, removed gamma correction
- Avoid using CPU when the editor is idle

### 1.06

- subpixel font rendering with gamma correction<|MERGE_RESOLUTION|>--- conflicted
+++ resolved
@@ -2,10 +2,6 @@
 
 ### 2.0.2
 
-<<<<<<< HEAD
-Change behavior of `ctrl+d` to add a multi-cursor selection to the next occurrence.
-The old behavior to move the selection to the next occurrence is now done using the shortcut `ctrl+F3`.
-=======
 Fix problem project directory when starting the application from Launcher on macOS.
 
 Improved LogView. Entries can now be expanded and there is a context menu to copy the item's content.
@@ -47,7 +43,6 @@
 - fix focus problem with NagView when switching project directory
 - fix error that prevented the verification of plugins versions
 - fix error on X11 that caused a bug window event on exit
->>>>>>> 18189e63
 
 ### 2.0
 
